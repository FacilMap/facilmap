{
  "name": "facilmap-client",
  "version": "5.0.0-alpha",
  "description": "A library that acts as a client to FacilMap and makes it possible to retrieve and modify objects on a collaborative map.",
  "keywords": [
    "maps",
    "osm",
    "facilmap"
  ],
  "homepage": "https://github.com/FacilMap/facilmap",
  "bugs": {
    "url": "https://github.com/FacilMap/facilmap/issues"
  },
  "license": "AGPL-3.0",
  "author": "Candid Dauth <cdauth@cdauth.eu>",
  "main": "./dist/facilmap-client.mjs",
  "type": "module",
  "types": "./dist/facilmap-client.d.ts",
  "repository": {
    "type": "git",
    "url": "https://github.com/FacilMap/facilmap.git"
  },
  "files": [
    "dist",
    "src",
    "README.md"
  ],
  "scripts": {
    "build": "vite build",
    "clean": "rimraf dist out out.node",
    "dev-server": "vite",
    "check-types": "tsc -b --emitDeclarationOnly",
    "test": "vitest run",
    "test-watch": "vitest"
  },
  "dependencies": {
    "content-disposition": "^0.5.4",
    "facilmap-types": "workspace:^",
<<<<<<< HEAD
    "json-stream-es": "^1.2.0",
    "serialize-error": "^11.0.3",
    "socket.io-client": "^4.7.5"
  },
  "devDependencies": {
    "@types/content-disposition": "^0.5.8",
    "@types/geojson": "^7946.0.14",
    "rimraf": "^5.0.5",
    "typescript": "^5.4.4",
    "vite": "^5.2.8",
    "vite-plugin-dts": "^3.8.2",
    "vitest": "^1.6.0"
=======
    "serialize-error": "^12.0.0",
    "socket.io-client": "^4.8.1"
  },
  "devDependencies": {
    "@types/geojson": "^7946.0.16",
    "rimraf": "^6.0.1",
    "typescript": "^5.7.3",
    "vite": "^6.2.0",
    "vite-plugin-dts": "^4.5.0"
>>>>>>> ba427846
  }
}<|MERGE_RESOLUTION|>--- conflicted
+++ resolved
@@ -36,29 +36,17 @@
   "dependencies": {
     "content-disposition": "^0.5.4",
     "facilmap-types": "workspace:^",
-<<<<<<< HEAD
     "json-stream-es": "^1.2.0",
-    "serialize-error": "^11.0.3",
-    "socket.io-client": "^4.7.5"
-  },
-  "devDependencies": {
-    "@types/content-disposition": "^0.5.8",
-    "@types/geojson": "^7946.0.14",
-    "rimraf": "^5.0.5",
-    "typescript": "^5.4.4",
-    "vite": "^5.2.8",
-    "vite-plugin-dts": "^3.8.2",
-    "vitest": "^1.6.0"
-=======
     "serialize-error": "^12.0.0",
     "socket.io-client": "^4.8.1"
   },
   "devDependencies": {
+    "@types/content-disposition": "^0.5.8",
     "@types/geojson": "^7946.0.16",
     "rimraf": "^6.0.1",
     "typescript": "^5.7.3",
     "vite": "^6.2.0",
-    "vite-plugin-dts": "^4.5.0"
->>>>>>> ba427846
+    "vite-plugin-dts": "^4.5.0",
+    "vitest": "^1.6.0"
   }
 }