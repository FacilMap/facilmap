import { CreationOptional, DataTypes, ForeignKey, InferAttributes, InferCreationAttributes, Model } from "sequelize";
import { ID, Latitude, Longitude, PadId, View, ViewCreate, ViewUpdate } from "facilmap-types";
<<<<<<< HEAD
import Database from "./database.js";
import { getLatType, getLonType, makeNotNullForeignKey } from "./helpers.js";

function createViewModel() {
	return class ViewModel extends Model {
		declare id: ID;
		declare name: string;
		declare baseLayer: string;
		declare layers: string;
		declare top: Latitude;
		declare bottom: Latitude;
		declare left: Longitude;
		declare right: Longitude;
		declare filter: string | null;
		declare toJSON: () => View;
	}
=======
import Database from "./database";
import { createModel, getDefaultIdType, getLatType, getLonType, makeNotNullForeignKey } from "./helpers";
import { PadModel } from "./pad";

export interface ViewModel extends Model<InferAttributes<ViewModel>, InferCreationAttributes<ViewModel>> {
	id: CreationOptional<ID>;
	padId: ForeignKey<PadModel["id"]>;
	name: string;
	baseLayer: string;
	layers: string;
	top: Latitude;
	bottom: Latitude;
	left: Longitude;
	right: Longitude;
	filter: string | null;
	toJSON: () => View;
>>>>>>> a87fa429
}

export default class DatabaseViews {

	ViewModel = createModel<ViewModel>();

	_db: Database;

	constructor(database: Database) {
		this._db = database;

		this.ViewModel.init({
			id: getDefaultIdType(),
			name : { type: DataTypes.TEXT, allowNull: false },
			baseLayer : { type: DataTypes.TEXT, allowNull: false },
			layers : {
				type: DataTypes.TEXT,
				allowNull: false,
				get: function(this: ViewModel) {
					return JSON.parse(this.getDataValue("layers"));
				},
				set: function(this: ViewModel, v) {
					this.setDataValue("layers", JSON.stringify(v));
				}
			},
			top : getLatType(),
			bottom : getLatType(),
			left : getLonType(),
			right : getLonType(),
			filter: { type: DataTypes.TEXT, allowNull: true }
		}, {
			sequelize: this._db._conn,
			modelName: "View"
		});
	}

	afterInit(): void {
		this.ViewModel.belongsTo(this._db.pads.PadModel, makeNotNullForeignKey("pad", "padId"));
		this._db.pads.PadModel.hasMany(this.ViewModel, { foreignKey: "padId" });
	}

	getViews(padId: PadId): Highland.Stream<View> {
		return this._db.helpers._getPadObjects<View>("View", padId);
	}

	async createView(padId: PadId, data: ViewCreate): Promise<View> {
		if(data.name == null || data.name.trim().length == 0)
			throw new Error("No name provided.");

		const newData = await this._db.helpers._createPadObject<View>("View", padId, data);

		await this._db.history.addHistoryEntry(padId, {
			type: "View",
			action: "create",
			objectId: newData.id,
			objectAfter: newData
		});

		this._db.emit("view", padId, newData);
		return newData;
	}

	async updateView(padId: PadId, viewId: ID, data: ViewUpdate): Promise<View> {
		const newData = await this._db.helpers._updatePadObject<View>("View", padId, viewId, data);

		this._db.emit("view", padId, newData);
		return newData;
	}

	async deleteView(padId: PadId, viewId: ID): Promise<View> {
		const data = await this._db.helpers._deletePadObject<View>("View", padId, viewId);

		this._db.emit("deleteView", padId, { id: data.id });
		return data;
	}
}<|MERGE_RESOLUTION|>--- conflicted
+++ resolved
@@ -1,26 +1,8 @@
 import { CreationOptional, DataTypes, ForeignKey, InferAttributes, InferCreationAttributes, Model } from "sequelize";
 import { ID, Latitude, Longitude, PadId, View, ViewCreate, ViewUpdate } from "facilmap-types";
-<<<<<<< HEAD
 import Database from "./database.js";
-import { getLatType, getLonType, makeNotNullForeignKey } from "./helpers.js";
-
-function createViewModel() {
-	return class ViewModel extends Model {
-		declare id: ID;
-		declare name: string;
-		declare baseLayer: string;
-		declare layers: string;
-		declare top: Latitude;
-		declare bottom: Latitude;
-		declare left: Longitude;
-		declare right: Longitude;
-		declare filter: string | null;
-		declare toJSON: () => View;
-	}
-=======
-import Database from "./database";
-import { createModel, getDefaultIdType, getLatType, getLonType, makeNotNullForeignKey } from "./helpers";
-import { PadModel } from "./pad";
+import { createModel, getDefaultIdType, getLatType, getLonType, makeNotNullForeignKey } from "./helpers.js";
+import { PadModel } from "./pad.js";
 
 export interface ViewModel extends Model<InferAttributes<ViewModel>, InferCreationAttributes<ViewModel>> {
 	id: CreationOptional<ID>;
@@ -34,7 +16,6 @@
 	right: Longitude;
 	filter: string | null;
 	toJSON: () => View;
->>>>>>> a87fa429
 }
 
 export default class DatabaseViews {
