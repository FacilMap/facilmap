import Sequelize, { CreationOptional, ForeignKey, InferAttributes, InferCreationAttributes, Model } from "sequelize";
import { Field, ID, PadId, Type, TypeCreate, TypeUpdate } from "facilmap-types";
<<<<<<< HEAD
import Database from "./database.js";
import { makeNotNullForeignKey, validateColour } from "./helpers.js";

function createTypeModel() {
	return class TypeModel extends Model {
		declare id: ID;
		declare name: string;
		declare type: "marker" | "line";
		declare padId: PadId;
		declare defaultColour: string | null;
		declare colourFixed: boolean | null;
		declare defaultSize: string | null;
		declare sizeFixed: boolean | null;
		declare defaultSymbol: string | null;
		declare symbolFixed: boolean | null;
		declare defaultShape: string | null;
		declare shapeFixed: boolean | null;
		declare defaultWidth: string | null;
		declare widthFixed: boolean | null;
		declare defaultMode: string | null;
		declare modeFixed: boolean | null;
		declare showInLegend: boolean | null;
		declare fields: Field[];
		declare toJSON: () => Type;
	};
}

export type TypeModel = InstanceType<ReturnType<typeof createTypeModel>>;
=======
import Database from "./database";
import { createModel, getDefaultIdType, makeNotNullForeignKey, validateColour } from "./helpers";
import { PadModel } from "./pad";

export interface TypeModel extends Model<InferAttributes<TypeModel>, InferCreationAttributes<TypeModel>> {
	id: CreationOptional<ID>;
	name: string;
	type: "marker" | "line";
	padId: ForeignKey<PadModel["id"]>;
	defaultColour: string | null;
	colourFixed: boolean | null;
	defaultSize: string | null;
	sizeFixed: boolean | null;
	defaultSymbol: string | null;
	symbolFixed: boolean | null;
	defaultShape: string | null;
	shapeFixed: boolean | null;
	defaultWidth: string | null;
	widthFixed: boolean | null;
	defaultMode: string | null;
	modeFixed: boolean | null;
	showInLegend: boolean | null;
	fields: Field[];
	toJSON: () => Type;
};
>>>>>>> a87fa429

const DEFAULT_TYPES: TypeCreate[] = [
	{ name: "Marker", type: "marker", fields: [ { name: "Description", type: "textarea" } ] },
	{ name: "Line", type: "line", fields: [ { name: "Description", type: "textarea" } ] }
];

export default class DatabaseTypes {

	TypeModel = createModel<TypeModel>();

	_db: Database;

	constructor(database: Database) {
		this._db = database;

		this.TypeModel.init({
			id: getDefaultIdType(),
			name: { type: Sequelize.TEXT, allowNull: false },
			type: { type: Sequelize.ENUM("marker", "line"), allowNull: false },
			defaultColour: { type: Sequelize.STRING(6), allowNull: true, validate: validateColour },
			colourFixed: { type: Sequelize.BOOLEAN, allowNull: true },
			defaultSize: { type: Sequelize.INTEGER.UNSIGNED, allowNull: true, validate: { min: 15 } },
			sizeFixed: { type: Sequelize.BOOLEAN, allowNull: true },
			defaultSymbol: { type: Sequelize.TEXT, allowNull: true},
			symbolFixed: { type: Sequelize.BOOLEAN, allowNull: true},
			defaultShape: { type: Sequelize.TEXT, allowNull: true },
			shapeFixed: { type: Sequelize.BOOLEAN, allowNull: true },
			defaultWidth: { type: Sequelize.INTEGER.UNSIGNED, allowNull: true, validate: { min: 1 } },
			widthFixed: { type: Sequelize.BOOLEAN, allowNull: true },
			defaultMode: { type: Sequelize.TEXT, allowNull: true },
			modeFixed: { type: Sequelize.BOOLEAN, allowNull: true },
			showInLegend: { type: Sequelize.BOOLEAN, allowNull: true },

			fields: {
				type: Sequelize.TEXT,
				allowNull: false,
				get: function(this: TypeModel) {
					const fields = this.getDataValue("fields") as any as string;
					return fields == null ? [] : JSON.parse(fields);
				},
				set: function(this: TypeModel, v: Field[]) {
					for(const field of v) {
						if(field.controlSymbol) {
							for(const option of field.options ?? []) {
								if(!option.symbol)
									option.symbol = ""; // Avoid "undefined" ending up there, which messes everything up
							}
						}
						if(field.controlShape) {
							for(const option of field.options ?? []) {
								if(!option.shape)
									option.shape = ""; // Avoid "undefined" ending up there, which messes everything up
							}
						}
					}

					return this.setDataValue("fields", JSON.stringify(v) as any);
				},
				validate: {
					checkUniqueFieldName: (value: string) => {
						const fields = JSON.parse(value) as Field[];
						const fieldNames = new Set<string>();
						for (const field of fields) {
							if(field.name.trim().length == 0)
								throw new Error("Empty field name.");
							if(fieldNames.has(field.name))
								throw new Error("field name "+field.name+" is not unique.");

							fieldNames.add(field.name);

							if([ "textarea", "dropdown", "checkbox", "input" ].indexOf(field.type) == -1)
								throw new Error("Invalid field type "+field.type+" for field "+field.name+".");

							if(field.controlColour) {
								if(!field.options || field.options.length < 1)
									throw new Error("No options specified for colour-controlling field "+field.name+".");
								for (const option of field.options) {
									if(!option.colour || !option.colour.match(validateColour.is))
										throw new Error("Invalid colour "+option.colour+" in field "+field.name+".");
								}
							}

							if(field.controlSize) {
								if(!field.options || field.options.length < 1)
									throw new Error("No options specified for size-controlling field "+field.name+".");
								for(const option of field.options) {
									if(!option.size || !isFinite(option.size) || option.size < 15)
										throw new Error("Invalid size "+option.size+" in field "+field.name+".");
								}
							}

							if(field.controlSymbol) {
								if(!field.options || field.options.length < 1)
									throw new Error("No options specified for icon-controlling field "+field.name+".");
							}

							if(field.controlWidth) {
								if(!field.options || field.options.length < 1)
									throw new Error("No options specified for width-controlling field "+field.name+".");
								for(const option of field.options) {
									if(!option.width || !(1*option.width >= 1))
										throw new Error("Invalid width "+option.width+" in field "+field.name+".");
								}
							}

							// Validate unique dropdown entries
							if(field.type == "dropdown") {
								const existingValues = new Set<string>();
								for(const option of (field.options || [])) {
									if(existingValues.has(option.value))
										throw new Error(`Duplicate option "${option.value}" for field "${field.name}".`);
									existingValues.add(option.value);
								}
							}
						}
					}
				}
			}
		}, {
			sequelize: this._db._conn,
			validate: {
				defaultValsNotNull: function() {
					if(this.colourFixed && this.defaultColour == null)
						throw new Error("Fixed colour cannot be undefined.");
					if(this.sizeFixed && this.defaultSize == null)
						throw new Error("Fixed size cannot be undefined.");
					if(this.widthFixed && this.defaultWidth == null)
						throw new Error("Fixed width cannot be undefined.");
				}
			},
			modelName: "Type"
		});
	}

	afterInit(): void {
		const PadModel = this._db.pads.PadModel;
		this.TypeModel.belongsTo(PadModel, makeNotNullForeignKey("pad", "padId"));
		PadModel.hasMany(this.TypeModel, { foreignKey: "padId" });
	}

	getTypes(padId: PadId): Highland.Stream<Type> {
		return this._db.helpers._getPadObjects<Type>("Type", padId);
	}

	getType(padId: PadId, typeId: ID): Promise<Type> {
		return this._db.helpers._getPadObject<Type>("Type", padId, typeId);
	}

	async createType(padId: PadId, data: TypeCreate): Promise<Type> {
		if(data.name == null || data.name.trim().length == 0)
			throw new Error("No name provided.");

		const createdType = await this._db.helpers._createPadObject<Type>("Type", padId, data);
		this._db.emit("type", createdType.padId, createdType);
		return createdType;
	}

	async updateType(padId: PadId, typeId: ID, data: TypeUpdate, _doNotUpdateStyles?: boolean): Promise<Type> {
		if(data.name == null || data.name.trim().length == 0)
			throw new Error("No name provided.");

		const result = await this._db.helpers._updatePadObject<Type>("Type", padId, typeId, data);
		this._db.emit("type", result.padId, result);

		if(!_doNotUpdateStyles)
			await this.recalculateObjectStylesForType(result.padId, typeId, result.type == "line");

		return result;
	}

	async recalculateObjectStylesForType(padId: PadId, typeId: ID, isLine: boolean): Promise<void> {
		await this._db.helpers._updateObjectStyles(isLine ? this._db.lines.getPadLinesByType(padId, typeId) : this._db.markers.getPadMarkersByType(padId, typeId));
	}

	async isTypeUsed(padId: PadId, typeId: ID): Promise<boolean> {
		const [ marker, line ] = await Promise.all([
			this._db.markers.MarkerModel.findOne({ where: { padId: padId, typeId: typeId } }),
			this._db.lines.LineModel.findOne({ where: { padId: padId, typeId: typeId } })
		]);

		return !!marker || !!line;
	}

	async deleteType(padId: PadId, typeId: ID): Promise<Type> {
		if (await this.isTypeUsed(padId, typeId))
			throw new Error("This type is in use.");

		const type = await this._db.helpers._deletePadObject<Type>("Type", padId, typeId);

		this._db.emit("deleteType", padId, { id: type.id });

		return type;
	}

	async createDefaultTypes(padId: PadId): Promise<Type[]> {
		return await Promise.all(DEFAULT_TYPES.map((it) => this.createType(padId, it)));
	}
}<|MERGE_RESOLUTION|>--- conflicted
+++ resolved
@@ -1,38 +1,8 @@
 import Sequelize, { CreationOptional, ForeignKey, InferAttributes, InferCreationAttributes, Model } from "sequelize";
 import { Field, ID, PadId, Type, TypeCreate, TypeUpdate } from "facilmap-types";
-<<<<<<< HEAD
 import Database from "./database.js";
-import { makeNotNullForeignKey, validateColour } from "./helpers.js";
-
-function createTypeModel() {
-	return class TypeModel extends Model {
-		declare id: ID;
-		declare name: string;
-		declare type: "marker" | "line";
-		declare padId: PadId;
-		declare defaultColour: string | null;
-		declare colourFixed: boolean | null;
-		declare defaultSize: string | null;
-		declare sizeFixed: boolean | null;
-		declare defaultSymbol: string | null;
-		declare symbolFixed: boolean | null;
-		declare defaultShape: string | null;
-		declare shapeFixed: boolean | null;
-		declare defaultWidth: string | null;
-		declare widthFixed: boolean | null;
-		declare defaultMode: string | null;
-		declare modeFixed: boolean | null;
-		declare showInLegend: boolean | null;
-		declare fields: Field[];
-		declare toJSON: () => Type;
-	};
-}
-
-export type TypeModel = InstanceType<ReturnType<typeof createTypeModel>>;
-=======
-import Database from "./database";
-import { createModel, getDefaultIdType, makeNotNullForeignKey, validateColour } from "./helpers";
-import { PadModel } from "./pad";
+import { createModel, getDefaultIdType, makeNotNullForeignKey, validateColour } from "./helpers.js";
+import { PadModel } from "./pad.js";
 
 export interface TypeModel extends Model<InferAttributes<TypeModel>, InferCreationAttributes<TypeModel>> {
 	id: CreationOptional<ID>;
@@ -55,7 +25,6 @@
 	fields: Field[];
 	toJSON: () => Type;
 };
->>>>>>> a87fa429
 
 const DEFAULT_TYPES: TypeCreate[] = [
 	{ name: "Marker", type: "marker", fields: [ { name: "Description", type: "textarea" } ] },
