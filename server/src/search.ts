--- conflicted
+++ resolved
@@ -52,11 +52,7 @@
 		throw new Error(getI18n().t("search.url-request-error", { url, status: res.status }));
 	}
 
-<<<<<<< HEAD
 	const type = res.headers.get("Content-type") ?? undefined;
-=======
-	let bodyBuf = new Uint8Array<ArrayBufferLike>(await res.arrayBuffer());
->>>>>>> ba427846
 
 	let bodyStream = res.body!
 		.pipeThrough(decompressStreamIfApplicable())
@@ -66,7 +62,6 @@
 		return { type, data: bodyStream };
 	}
 
-<<<<<<< HEAD
 	const peek = peekFirstBytes(
 		(chunks: string[]) => {
 			const text = chunks.join("");
@@ -78,27 +73,6 @@
 				return "json";
 			} else {
 				return "";
-=======
-async function _loadSubRelations($: CheerioAPI) {
-	const loadedIds = new Set<string>();
-
-	while (true) {
-		const promises: Array<Promise<string>> = [ ];
-
-		$("member[type='relation']").each(function() {
-			const relId = $(this).attr("ref")!;
-			if(!loadedIds.has(relId)) {
-				$(this).remove(); // Remove relation from result, as it will be returned again as part of the sub request
-				promises.push(fetch(
-					"https://api.openstreetmap.org/api/0.6/relation/" + relId + "/full",
-					{
-						headers: {
-							"User-Agent": config.userAgent
-						}
-					}
-				).then((res) => res.text()));
-				loadedIds.add(relId);
->>>>>>> ba427846
 			}
 		}
 	);
@@ -172,4 +146,4 @@
 		void bodyStream.cancel();
 		throw new Error(getI18n().t("search.url-unknown-format-error"));
 	}
-}
+}