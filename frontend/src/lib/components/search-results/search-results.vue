<script setup lang="ts">
	import type { FindOnMapResult, SearchResult } from "facilmap-types";
	import SearchResultInfo from "../search-result-info.vue";
	import type { SelectedItem } from "../../utils/selection";
	import type { FileResult, FileResultObject } from "../../utils/files";
	import { isFileResult, isLineResult, isMapResult, isMarkerResult } from "../../utils/search";
	import { searchResultsToLinesWithTags, searchResultsToMarkersWithTags } from "../../utils/add";
	import { combineZoomDestinations, flyTo, getZoomDestinationForMapResult, getZoomDestinationForResults, getZoomDestinationForSearchResult } from "../../utils/zoom";
	import { computed, ref, toRef } from "vue";
	import CustomImportDialog from "./custom-import-dialog.vue";
	import { injectContextRequired, requireClientContext, requireMapContext } from "../facil-map-context-provider/facil-map-context-provider.vue";
	import AddToMapDropdown from "../ui/add-to-map-dropdown.vue";
	import { formatTypeName, normalizeLineName, normalizeMarkerName } from "facilmap-utils";
	import { useI18n } from "../../utils/i18n";
	import type { ResultsItem } from "../ui/results.vue";
	import Results from "../ui/results.vue";
	import SelectionCarousel from "../ui/selection-carousel.vue";

	const context = injectContextRequired();
	const client = requireClientContext(context);
	const mapContext = requireMapContext(context);
	const searchBoxContext = toRef(() => context.components.searchBox);
	const i18n = useI18n();

	const props = withDefaults(defineProps<{
		searchResults?: Array<SearchResult | FileResult>;
		mapResults?: FindOnMapResult[];
		layerId: number;
		/** When clicking a search result, union zoom to it. Normal zoom is done when clicking the zoom button. */
		unionZoom?: boolean;
		/** When clicking or selecting a search result, zoom to it. */
		autoZoom?: boolean;
		customTypes?: FileResultObject["types"];
	}>(), {
		unionZoom: false,
		autoZoom: false,
		customTypes: () => ({})
	});

	const customImport = ref(false);

	const activeResults = computed(() => {
		return [
			...(props.searchResults || []).filter((result) => mapContext.value.selection.some((item) => item.type == "searchResult" && item.result === result)),
			...(props.mapResults || []).filter((result) => {
				if (result.kind == "marker")
					return mapContext.value.selection.some((item) => item.type == "marker" && item.id == result.id);
				else if (result.kind == "line")
					return mapContext.value.selection.some((item) => item.type == "line" && item.id == result.id);
				else
					return false;
			})
		];
	});

	const isAllSelected = computed(() => {
		return !props.searchResults?.some((result) => !activeResults.value.includes(result));
	});

	const activeSearchResults = computed(() => {
		return activeResults.value.filter((result) => !isMapResult(result)) as Array<SearchResult | FileResult>;
	});

	const activeMarkerSearchResults = computed(() => {
		return activeSearchResults.value.filter((result) => isMarkerResult(result)) as Array<SearchResult | FileResult>;
	});

	const activeLineSearchResults = computed(() => {
		return activeSearchResults.value.filter((result) => isLineResult(result)) as Array<SearchResult | FileResult>;
	});

	const activeFileResults = computed(() => {
		return activeResults.value.filter((result): result is FileResult => isFileResult(result));
	});

	const hasCustomTypes = computed(() => {
		return Object.keys(props.customTypes).length > 0;
	});

	const mapResultItems = computed(() => (props.mapResults ?? []).map((result, i): ResultsItem<FindOnMapResult> => ({
		key: i,
		object: result,
		label: isMarkerResult(result) ? normalizeMarkerName(result.name) : normalizeLineName(result.name),
		labelSuffix: formatTypeName(client.value.types[result.typeId].name),
		zoomDestination: getZoomDestinationForMapResult(result),
		zoomTooltip: i18n.t('search-results.zoom-to-result-tooltip'),
		canOpen: true,
		openTooltip: i18n.t('search-results.show-details-tooltip')
	})));

	const searchResultItems = computed(() => (props.searchResults ?? []).map((result, i): ResultsItem<SearchResult | FileResult> => ({
		key: i,
		object: result,
		label: result.display_name,
		labelSuffix: result.type,
		zoomDestination: getZoomDestinationForSearchResult(result),
		zoomTooltip: i18n.t('search-results.zoom-to-result-tooltip'),
		canOpen: true,
		openTooltip: i18n.t('search-results.show-details-tooltip')
	})));

	function zoomToSelectedResults(unionZoom: boolean): void {
		let dest = getZoomDestinationForResults(activeResults.value);
		if (dest && unionZoom)
			dest = combineZoomDestinations([dest, { bounds: mapContext.value.components.map.getBounds() }]);
		if (dest)
			flyTo(mapContext.value.components.map, dest);
	}

<<<<<<< HEAD
	function zoomToResult(result: SearchResult | FileResult | FindOnMapResult): void {
		const dest = isMapResult(result) ? getZoomDestinationForMapResult(result) : getZoomDestinationForSearchResult(result);
		if (dest)
			flyTo(mapContext.value.components.map, dest);
	}

	function handleOpen(result: SearchResult | FileResult | FindOnMapResult, event: MouseEvent): void {
		selectResult(result, false);

		setTimeout(async () => {
			if (isMapResult(result)) {
				if (result.kind == "marker" && !client.value.markers[result.id]) {
					const marker = await client.value.getMarker({ id: result.id });
					client.value.storeMarker(mapSlug, marker);
				}
=======
	function handleOpen(
		result: SearchResult | FileResult | FindOnMapResult,
		open: (item: Extract<SelectedItem, { type: 'searchResult' }>) => void
	): void {
		if (isMapResult(result)) {
			selectResult(result, false);
			setTimeout(async () => {
				if (result.kind == "marker" && !client.value.markers[result.id])
					await client.value.getMarker({ id: result.id });
>>>>>>> e5d57e14
				searchBoxContext.value?.activateTab(`fm${context.id}-${result.kind}-info-tab`);
			}, 0);
		} else {
			open({ type: "searchResult", result, layerId: props.layerId });
		}
	}

	function selectResult(result: SearchResult | FileResult | FindOnMapResult, toggle: boolean): void {
		const item: SelectedItem = isMapResult(result) ? { type: result.kind, id: result.id } : { type: "searchResult", result, layerId: props.layerId };
		if (toggle)
			mapContext.value.components.selectionHandler.toggleItem(item);
		else
			mapContext.value.components.selectionHandler.setSelectedItems([item]);
	}

	function toggleSelectAll(): void {
		if (!props.searchResults)
			return;

		if (isAllSelected.value)
			mapContext.value.components.selectionHandler.setSelectedItems([]);
		else {
			mapContext.value.components.selectionHandler.setSelectedItems(props.searchResults.map((result) => ({ type: "searchResult", result, layerId: props.layerId })));

			if (props.autoZoom)
				zoomToSelectedResults(true);
		}
	}

	const activeMarkersWithTags = computed(() => searchResultsToMarkersWithTags(activeMarkerSearchResults.value));
	const activeLinesWithTags = computed(() => searchResultsToLinesWithTags(activeLineSearchResults.value));
</script>

<template>
	<div class="fm-search-results" :class="{ isNarrow: context.isNarrow }">
		<SelectionCarousel :selector="(item): item is Extract<SelectedItem, { type: 'searchResult' }> => item.type == 'searchResult'">
			<template #default="openResult">
				<div class="fm-search-box-collapse-point">
					<slot name="before"></slot>

					<div
						v-if="(!searchResults || searchResults.length == 0) && (mapResultItems.length == 0)"
						class="alert alert-danger"
					>
						{{i18n.t("search-results.no-results")}}
					</div>

					<Results
						v-if="mapResultItems.length > 0"
						:items="mapResultItems"
						:active="activeResults"
						:autoZoom="props.autoZoom"
						:unionZoom="props.unionZoom"
						@select="(result, toggle) => selectResult(result, toggle)"
						@open="(result) => handleOpen(result, (item) => openResult.open(item))"
					></Results>

					<hr v-if="mapResultItems.length > 0 && searchResultItems.length > 0"/>

					<Results
						v-if="searchResultItems.length > 0"
						:items="searchResultItems"
						:active="activeResults"
						:autoZoom="props.autoZoom"
						:unionZoom="props.unionZoom"
						@select="(result, toggle) => selectResult(result, toggle)"
						@open="(result) => handleOpen(result, (item) => openResult.open(item))"
					></Results>

					<slot name="after"></slot>
				</div>

				<div v-if="client.mapData && !client.readonly && searchResults && searchResults.length > 0" class="btn-toolbar mt-2">
					<button
						type="button"
						class="btn btn-secondary btn-sm"
						:class="{ active: isAllSelected }"
						@click="toggleSelectAll"
					>{{i18n.t("search-results.select-all")}}</button>

					<AddToMapDropdown
						:label="i18n.t('search-results.add-to-map-label', { count: activeSearchResults.length })"
						:markers="activeMarkersWithTags"
						:lines="activeLinesWithTags"
						size="sm"
					>
						<template v-if="hasCustomTypes" #after>
							<li><hr class="dropdown-divider"></li>
							<li>
								<a
									href="javascript:"
									class="dropdown-item"
									@click="customImport = true"
								>{{i18n.t("search-results.custom-type-mapping")}}</a>
							</li>
						</template>
					</AddToMapDropdown>
				</div>
			</template>

			<template #openItem="openResult">
				<SearchResultInfo
					:result="openResult.item.result"
					showBackButton
					:searchResults="props.searchResults"
					:mapResults="props.mapResults"
					:zoom="mapContext.zoom"
					@back="openResult.close()"
				></SearchResultInfo>
			</template>
		</SelectionCarousel>

		<CustomImportDialog
			v-if="customImport"
			:customTypes="props.customTypes"
			:results="activeFileResults"
			@hidden="customImport = false"
		></CustomImportDialog>
	</div>
</template>

<style lang="scss">
	.fm-search-results.fm-search-results {
		display: flex;
		flex-direction: column;
		min-height: 0;
	}
</style><|MERGE_RESOLUTION|>--- conflicted
+++ resolved
@@ -107,23 +107,6 @@
 			flyTo(mapContext.value.components.map, dest);
 	}
 
-<<<<<<< HEAD
-	function zoomToResult(result: SearchResult | FileResult | FindOnMapResult): void {
-		const dest = isMapResult(result) ? getZoomDestinationForMapResult(result) : getZoomDestinationForSearchResult(result);
-		if (dest)
-			flyTo(mapContext.value.components.map, dest);
-	}
-
-	function handleOpen(result: SearchResult | FileResult | FindOnMapResult, event: MouseEvent): void {
-		selectResult(result, false);
-
-		setTimeout(async () => {
-			if (isMapResult(result)) {
-				if (result.kind == "marker" && !client.value.markers[result.id]) {
-					const marker = await client.value.getMarker({ id: result.id });
-					client.value.storeMarker(mapSlug, marker);
-				}
-=======
 	function handleOpen(
 		result: SearchResult | FileResult | FindOnMapResult,
 		open: (item: Extract<SelectedItem, { type: 'searchResult' }>) => void
@@ -131,9 +114,10 @@
 		if (isMapResult(result)) {
 			selectResult(result, false);
 			setTimeout(async () => {
-				if (result.kind == "marker" && !client.value.markers[result.id])
-					await client.value.getMarker({ id: result.id });
->>>>>>> e5d57e14
+				if (result.kind == "marker" && !client.value.markers[result.id]) {
+					const marker = await client.value.getMarker({ id: result.id });
+					client.value.storeMarker(mapSlug, marker);
+				}
 				searchBoxContext.value?.activateTab(`fm${context.id}-${result.kind}-info-tab`);
 			}, 0);
 		} else {
