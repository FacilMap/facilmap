<script setup lang="ts">
	import Icon from "../ui/icon.vue";
	import { find, getCurrentLanguage, getElevationForPoint, isSearchId, parseUrlQuery, loadDirectUrlQuery, type AnalyzedChangeset, type OsmFeatureBlame, normalizeMapName, type AnalyzedOsmFeature } from "facilmap-utils";
	import { useToasts } from "../ui/toasts/toasts.vue";
	import type { Bbox, FindOnMapResult, SearchResult } from "facilmap-types";
	import SearchResults from "../search-results/search-results.vue";
	import { flyTo, getZoomDestinationForBbox, getZoomDestinationForMapResult, getZoomDestinationForOsmFeature, getZoomDestinationForResults, getZoomDestinationForSearchResult, normalizeZoomDestination, openSpecialQuery, type ZoomDestination } from "../../utils/zoom";
	import { Util } from "leaflet";
	import { isMapResult } from "../../utils/search";
	import storage from "../../utils/storage";
	import type { HashQuery } from "facilmap-leaflet";
	import { type FileResultObject, parseFiles } from "../../utils/files";
	import FileResults from "../file-results.vue";
	import ChangesetResults from "../osm/changeset-results/changeset-results.vue";
	import { computed, reactive, ref, watch } from "vue";
	import DropdownMenu from "../ui/dropdown-menu.vue";
	import { getClientSub, injectContextRequired, requireClientContext, requireMapContext } from "../facil-map-context-provider/facil-map-context-provider.vue";
	import { isLanguageExplicit, useI18n } from "../../utils/i18n";
<<<<<<< HEAD
	import { streamToString } from "json-stream-es";
=======
	import { throttle } from "lodash-es";
	import BlameResults from "../osm/blame-results/blame-results.vue";
	import RelationResults from "../osm/relation-results/relation-results.vue";
	import OsmFeatureInfo from "../osm/osm-feature-info.vue";
>>>>>>> e5d57e14

	const emit = defineEmits<{
		"hash-query-change": [query: HashQuery | undefined];
	}>();

	const context = injectContextRequired();
	const clientContext = requireClientContext(context);
	const clientSub = getClientSub(context);
	const mapContext = requireMapContext(context);

	const toasts = useToasts();
	const i18n = useI18n();

	const layerId = Util.stamp(mapContext.value.components.searchResultsLayer);

	const searchInput = ref<HTMLInputElement>();
	const mapOnly = ref(false);

	const searchString = ref("");
	const loadingSearchString = ref<string>();
	const loadingSearchProgress = ref<number>();
	let loadingSearchAbort: AbortController | undefined = undefined;
	const loadedSearchString = ref<string>();
	const loadedMapOnly = ref<boolean>();

	const result = ref<{
		type: "search";
		search: SearchResult[];
		map?: FindOnMapResult[];
	} | {
		type: "file";
		file: FileResultObject;
	} | {
		type: "osm";
		feature: AnalyzedOsmFeature;
	} | {
		type: "changeset";
		changeset: AnalyzedChangeset;
	} | {
		type: "blame";
		blame: OsmFeatureBlame;
	}>();
	const preloadedZoomDestination = ref<ZoomDestination>();

	const zoomDestination = computed(() => {
		if (preloadedZoomDestination.value) {
			return preloadedZoomDestination.value;
		} else if (result.value?.type === "search") {
			return getZoomDestinationForResults([
				...result.value.search,
				...result.value.map ?? []
			]);
		} else if (result.value?.type === "file") {
			return getZoomDestinationForResults(result.value.file.features);
		} else if (result.value?.type === "osm") {
			return getZoomDestinationForOsmFeature(result.value.feature);
		}
	});

	const hashQuery = computed(() => {
		if (loadedSearchString.value) {
			return {
				query: loadedSearchString.value,
				...(zoomDestination.value && normalizeZoomDestination(mapContext.value.components.map, zoomDestination.value)),
				description: i18n.t("search-form.search-description", { query: loadedSearchString.value })
			};
		} else if (loadingSearchString.value)
			return { query: loadingSearchString.value, description: i18n.t("search-form.search-description", { query: loadingSearchString.value }) };
		else
			return undefined;
	});

	watch(hashQuery, (hashQuery: HashQuery | undefined) => {
		emit("hash-query-change", hashQuery);
	});

	function setSearchString(query: string) {
		searchString.value = query;
	}

	function handleSubmit(): void {
		searchInput.value?.blur();

		void search(storage.autoZoom, storage.zoomToAll);
	}

	function search(zoom: boolean, zoomToAll?: boolean, smooth = true): { zoomed: Promise<void>; loaded: Promise<void> } {
		let hasZoomed = false;
		let resolveZoomed: () => void;
		let rejectZoomed: (err: any) => void;
		const zoomed = new Promise<void>((resolve, reject) => {
			resolveZoomed = resolve;
			rejectZoomed = reject;
		});
		const loaded = (async () => {
			const resolvedMapOnly = mapOnly.value && !!client.value.mapData;
			if (searchString.value != loadedSearchString.value || resolvedMapOnly !== loadedMapOnly.value) {
				reset();

				if(searchString.value.trim() != "") {
					try {
						if (await openSpecialQuery(searchString.value, context, zoom)) {
							searchString.value = "";
							return;
						}

<<<<<<< HEAD
					const [newSearchResults, newMapResults] = await Promise.all([
						url ? (
							clientContext.value.client.findUrl(query)
						) : (
							mapContext.value.runOperation(async () => await find(query, {
								lang: isLanguageExplicit() ? getCurrentLanguage() : undefined
							}))
						),
						clientSub.value ? clientContext.value.client.findOnMap(clientSub.value.mapSlug, query) : undefined
					]);

					if (counter != searchCounter.value)
						return; // Another search has been started in the meantime
=======
						const query = searchString.value;
						loadingSearchString.value = searchString.value;
						loadingSearchAbort = new AbortController();
						const signal = loadingSearchAbort.signal;

						const onProgress = throttle((p) => {
							if (!signal.aborted) {
								loadingSearchProgress.value = p * 100;
							}
						}, 200);
						const loadedUrl = !resolvedMapOnly && await mapContext.value.runOperation(async () => await loadDirectUrlQuery(query, {
							signal: loadingSearchAbort!.signal,
							onProgress,
							onBbox: (bbox: Bbox) => {
								if (!signal.aborted) {
									preloadedZoomDestination.value = getZoomDestinationForBbox(bbox);
									if (zoom) {
										zoomToAllResults(smooth);
									}
									resolveZoomed();
									hasZoomed = true;
								}
							}
						}));
						onProgress.flush();
						const url = parseUrlQuery(query);

						const [newSearchResults, newMapResults] = await Promise.all([
							loadedUrl ? loadedUrl :
							!resolvedMapOnly && url ? client.value.find({ query, loadUrls: true }) :
							!resolvedMapOnly ? mapContext.value.runOperation(async () => await find(query, {
								lang: isLanguageExplicit() ? getCurrentLanguage() : undefined
							})) :
							[],
							client.value.mapData ? client.value.findOnMap({ query }) : undefined
						]);
>>>>>>> e5d57e14

						if (signal.aborted)
							return;

						loadingSearchString.value = undefined;
						loadingSearchProgress.value = undefined;
						loadingSearchAbort = undefined;
						loadedSearchString.value = query;
						loadedMapOnly.value = resolvedMapOnly;

<<<<<<< HEAD
					if (Array.isArray(newSearchResults)) {
						const reactiveResults = reactive(newSearchResults);
						searchResults.value = reactiveResults;
						mapContext.value.components.searchResultsLayer.setResults(newSearchResults);
						mapResults.value = newMapResults ?? undefined;
						fileResult.value = undefined;

						const points = newSearchResults.filter((res) => (res.lon && res.lat));
						if(points.length > 0) {
							(async () => {
								const elevations = await Promise.all(points.map(async (point) => {
									return await getElevationForPoint({ lat: Number(point.lat), lon: Number(point.lon) });
								}));
								elevations.forEach((elevation, i) => {
									reactiveResults[i].elevation = elevation;
=======
						if(isSearchId(query) && Array.isArray(newSearchResults) && newSearchResults.length > 0 && newSearchResults[0].display_name) {
							searchString.value = newSearchResults[0].display_name;
							loadedSearchString.value = query;
						}

						if (typeof newSearchResults == "string") {
							const parsed = await mapContext.value.runOperation(async () => await parseFiles([ new TextEncoder().encode(newSearchResults) ]));
							if (signal.aborted)
								return; // Another search has been started in the meantime
							result.value = {
								type: "file",
								file: parsed
							};
							mapContext.value.components.searchResultsLayer.setResults(result.value.file.features);
						} else if ("type" in newSearchResults) {
							result.value = {
								type: "osm",
								feature: newSearchResults
							};
							if (newSearchResults.type === "relation") {
								for (const section of newSearchResults.sections) {
									mapContext.value.components.osmLayer.addFeature(section);
								}
								for (const node of newSearchResults.singleNodes) {
									mapContext.value.components.osmLayer.addFeature(node);
								}
							} else {
								mapContext.value.components.osmLayer.addFeature(newSearchResults);
							}
						} else if ("changeset" in newSearchResults) {
							result.value = {
								type: "changeset",
								changeset: newSearchResults
							};
							mapContext.value.components.changesetLayer.setChangeset(newSearchResults);
						} else if ("feature" in newSearchResults) {
							result.value = {
								type: "blame",
								blame: newSearchResults
							};
							mapContext.value.components.featureBlameLayer.setBlame(newSearchResults);
						} else {
							const reactiveResults = reactive(newSearchResults);
							result.value = {
								type: "search",
								search: reactiveResults,
								map: newMapResults ?? undefined
							};
							mapContext.value.components.searchResultsLayer.setResults(newSearchResults);

							const points = newSearchResults.filter((res) => (res.lon && res.lat));
							if(points.length > 0) {
								(async () => {
									const elevations = await Promise.all(points.map(async (point) => {
										return await getElevationForPoint({ lat: Number(point.lat), lon: Number(point.lon) });
									}));
									elevations.forEach((elevation, i) => {
										reactiveResults[i].elevation = elevation;
									});
								})().catch((err) => {
									console.warn("Error fetching search result elevations", err);
>>>>>>> e5d57e14
								});
							}
						}
<<<<<<< HEAD
					} else {
						searchResults.value = undefined;
						mapResults.value = undefined;
						const content = await streamToString(newSearchResults.data);
						fileResult.value = await mapContext.value.runOperation(async () => await parseFiles([content]));
						mapContext.value.components.searchResultsLayer.setResults(fileResult.value.features);
=======
					} catch(err: any) {
						if (err.name !== "AbortError") {
							toasts.showErrorToast(`fm${context.id}-search-form-error`, () => i18n.t("search-form.search-error"), err);
							loadingSearchProgress.value = undefined;
						}
						return;
>>>>>>> e5d57e14
					}
				}
			}

			if (!hasZoomed) {
				if (zoomToAll || (zoomToAll == null && result.value?.type === "search" && result.value.search.length + (result.value.map?.length ?? 0) > 1)) {
					if (zoom)
						zoomToAllResults(smooth);
				} else if (result.value?.type === "search" && result.value.map && result.value.map.length > 0 && (result.value.map[0].similarity == 1 || result.value.search.length === 0)) {
					mapContext.value.components.selectionHandler.setSelectedItems([{ type: result.value.map[0].kind, id: result.value.map[0].id }])
					if (zoom)
						zoomToResult(result.value.map[0], smooth);
				} else if (result.value?.type === "search" && result.value.search.length > 0) {
					mapContext.value.components.selectionHandler.setSelectedItems([{ type: "searchResult", result: result.value.search[0], layerId }]);
					if (zoom)
						zoomToResult(result.value.search[0], smooth);
				} else if (result.value && ["file", "relation", "changeset", "blame"].includes(result.value.type)) {
					if (zoom)
						zoomToAllResults(smooth);
				}
			}
		})();

		// Resolve/reject zoomed if it has not already been called
		loaded.then(resolveZoomed!).catch(rejectZoomed!);

		return { zoomed, loaded };
	}

	function reset(): void {
		loadingSearchAbort?.abort();

		mapContext.value.components.selectionHandler.setSelectedItems(mapContext.value.selection.filter((item) => item.type != "searchResult" || item.layerId != layerId));
		toasts.hideToast(`fm${context.id}-search-form-error`);
		loadingSearchString.value = undefined;
		loadingSearchProgress.value = undefined;
		loadingSearchAbort = undefined;
		loadedSearchString.value = undefined;
		loadedMapOnly.value = undefined;
		result.value = undefined;
		preloadedZoomDestination.value = undefined;
		mapContext.value.components.searchResultsLayer.setResults([]);
		mapContext.value.components.osmLayer.clearFeatures();
		mapContext.value.components.changesetLayer.setChangeset(undefined);
		mapContext.value.components.featureBlameLayer.setBlame(undefined);
	};

	function zoomToResult(result: SearchResult | FindOnMapResult, smooth = true): void {
		const dest = isMapResult(result) ? getZoomDestinationForMapResult(result) : getZoomDestinationForSearchResult(result);
		if (dest)
			flyTo(mapContext.value.components.map, dest, smooth);
	}

	function zoomToAllResults(smooth = true): void {
		if (zoomDestination.value)
			flyTo(mapContext.value.components.map, zoomDestination.value, smooth);
	}

	defineExpose({
		setSearchString,
		search
	});
</script>

<template>
	<div class="fm-search-form">
		<form action="javascript:" @submit.prevent="handleSubmit()">
			<div class="input-group">
				<input type="search" class="form-control fm-autofocus" v-model="searchString" ref="searchInput" />
				<button
					type="submit"
					class="btn btn-secondary"
				>
					<Icon icon="search" :alt="i18n.t('search-form.search-alt')"></Icon>
				</button>
				<button
					v-if="loadingSearchString != null || result"
					type="button"
					class="btn btn-secondary"
					@click="reset()"
				>
					<Icon icon="remove" :alt="i18n.t('search-form.clear-alt')"></Icon>
				</button>
				<DropdownMenu noWrapper>
					<li>
						<a
							href="javascript:"
							class="dropdown-item"
							@click.capture.stop.prevent="storage.autoZoom = !storage.autoZoom"
						>
							<Icon :icon="storage.autoZoom ? 'check' : 'unchecked'"></Icon> {{i18n.t("search-form.auto-zoom")}}
						</a>
					</li>

					<li>
						<a
							href="javascript:"
							class="dropdown-item"
							@click.capture.stop.prevent="storage.zoomToAll = !storage.zoomToAll"
						>
							<Icon :icon="storage.zoomToAll ? 'check' : 'unchecked'"></Icon> {{i18n.t("search-form.zoom-to-all")}}
						</a>
					</li>

					<template v-if="client.mapData">
						<li><hr class="dropdown-divider"></li>

						<li>
							<a
								href="javascript:"
								class="dropdown-item"
								@click.capture.stop.prevent="mapOnly = !mapOnly"
							>
								<Icon :icon="mapOnly ? 'check' : 'unchecked'"></Icon> {{i18n.t("search-form.map-only", { mapName: normalizeMapName(client.mapData.name) })}}
							</a>
						</li>
					</template>
				</DropdownMenu>
			</div>
		</form>

		<div v-if="loadingSearchProgress != null" class="progress mt-2">
			<div
				class="progress-bar progress-bar-striped progress-bar-animated"
				role="progressbar"
				:aria-valuenow="Math.floor(loadingSearchProgress)"
				aria-valuemin="0"
				aria-valuemax="100"
				:style="{ width: `${loadingSearchProgress}%` }"
			>
				{{Math.floor(loadingSearchProgress)}}&#x202f;%
			</div>
		</div>

		<template v-if="result?.type === 'search'">
			<SearchResults
				:search-results="result.search"
				:map-results="result.map"
				:auto-zoom="storage.autoZoom"
				:union-zoom="storage.zoomToAll"
				:layer-id="layerId"
			></SearchResults>
		</template>
		<template v-else-if="result?.type === 'file'">
			<FileResults
				:file="result.file"
				:auto-zoom="storage.autoZoom"
				:union-zoom="storage.zoomToAll"
				:layer-id="layerId"
			/>
		</template>
		<template v-else-if="result?.type === 'osm'">
			<hr />
			<template v-if="result.feature.type === 'relation'">
				<RelationResults
					:relation="result.feature"
					:autoZoom="storage.autoZoom"
					:unionZoom="storage.zoomToAll"
				></RelationResults>
			</template>
			<template v-else>
				<OsmFeatureInfo
					:feature="result.feature"
					:autoZoom="storage.autoZoom"
					:unionZoom="storage.zoomToAll"
					:zoom="mapContext.zoom"
				></OsmFeatureInfo>
			</template>
		</template>
		<template v-else-if="result?.type === 'changeset'">
			<hr />
			<ChangesetResults
				:changeset="result.changeset"
				:auto-zoom="storage.autoZoom"
				:union-zoom="storage.zoomToAll"
			/>
		</template>
		<template v-else-if="result?.type === 'blame'">
			<hr />
			<BlameResults
				:blame="result.blame"
				:auto-zoom="storage.autoZoom"
				:union-zoom="storage.zoomToAll"
			/>
		</template>
	</div>
</template>

<style lang="scss">
	.fm-search-form {
		display: flex;
		flex-direction: column;
		min-height: 0;

		fieldset {
			margin-bottom: 0;
		}

		.fm-search-results {
			margin-top: 0.5rem;
		}

		.fm-search-box-collapse-point {
			// Set min-height to one list group item
			min-height: calc(/* line-height */ 1.5rem + /* list-group-item padding */ 2 * 7px + /* list-group-item border */ 2 * 1px);
		}

		.progress {
			height: 1.5rem;
		}
	}
</style><|MERGE_RESOLUTION|>--- conflicted
+++ resolved
@@ -16,14 +16,11 @@
 	import DropdownMenu from "../ui/dropdown-menu.vue";
 	import { getClientSub, injectContextRequired, requireClientContext, requireMapContext } from "../facil-map-context-provider/facil-map-context-provider.vue";
 	import { isLanguageExplicit, useI18n } from "../../utils/i18n";
-<<<<<<< HEAD
-	import { streamToString } from "json-stream-es";
-=======
 	import { throttle } from "lodash-es";
 	import BlameResults from "../osm/blame-results/blame-results.vue";
 	import RelationResults from "../osm/relation-results/relation-results.vue";
 	import OsmFeatureInfo from "../osm/osm-feature-info.vue";
->>>>>>> e5d57e14
+	import { streamToString } from "json-stream-es";
 
 	const emit = defineEmits<{
 		"hash-query-change": [query: HashQuery | undefined];
@@ -130,21 +127,6 @@
 							return;
 						}
 
-<<<<<<< HEAD
-					const [newSearchResults, newMapResults] = await Promise.all([
-						url ? (
-							clientContext.value.client.findUrl(query)
-						) : (
-							mapContext.value.runOperation(async () => await find(query, {
-								lang: isLanguageExplicit() ? getCurrentLanguage() : undefined
-							}))
-						),
-						clientSub.value ? clientContext.value.client.findOnMap(clientSub.value.mapSlug, query) : undefined
-					]);
-
-					if (counter != searchCounter.value)
-						return; // Another search has been started in the meantime
-=======
 						const query = searchString.value;
 						loadingSearchString.value = searchString.value;
 						loadingSearchAbort = new AbortController();
@@ -174,14 +156,13 @@
 
 						const [newSearchResults, newMapResults] = await Promise.all([
 							loadedUrl ? loadedUrl :
-							!resolvedMapOnly && url ? client.value.find({ query, loadUrls: true }) :
+							!resolvedMapOnly && url ? clientContext.value.client.findUrl(query) :
 							!resolvedMapOnly ? mapContext.value.runOperation(async () => await find(query, {
 								lang: isLanguageExplicit() ? getCurrentLanguage() : undefined
 							})) :
 							[],
-							client.value.mapData ? client.value.findOnMap({ query }) : undefined
+							clientSub.value ? clientContext.value.client.findOnMap(clientSub.value.mapSlug, query) : undefined
 						]);
->>>>>>> e5d57e14
 
 						if (signal.aborted)
 							return;
@@ -192,30 +173,17 @@
 						loadedSearchString.value = query;
 						loadedMapOnly.value = resolvedMapOnly;
 
-<<<<<<< HEAD
-					if (Array.isArray(newSearchResults)) {
-						const reactiveResults = reactive(newSearchResults);
-						searchResults.value = reactiveResults;
-						mapContext.value.components.searchResultsLayer.setResults(newSearchResults);
-						mapResults.value = newMapResults ?? undefined;
-						fileResult.value = undefined;
-
-						const points = newSearchResults.filter((res) => (res.lon && res.lat));
-						if(points.length > 0) {
-							(async () => {
-								const elevations = await Promise.all(points.map(async (point) => {
-									return await getElevationForPoint({ lat: Number(point.lat), lon: Number(point.lon) });
-								}));
-								elevations.forEach((elevation, i) => {
-									reactiveResults[i].elevation = elevation;
-=======
 						if(isSearchId(query) && Array.isArray(newSearchResults) && newSearchResults.length > 0 && newSearchResults[0].display_name) {
 							searchString.value = newSearchResults[0].display_name;
 							loadedSearchString.value = query;
 						}
 
-						if (typeof newSearchResults == "string") {
-							const parsed = await mapContext.value.runOperation(async () => await parseFiles([ new TextEncoder().encode(newSearchResults) ]));
+						if (typeof newSearchResults === "string" || "data" in newSearchResults) {
+							// TODO: Pass signal
+							const content = typeof newSearchResults === "string" ? newSearchResults : await streamToString(newSearchResults);
+							if (signal.aborted)
+								return; // Another search has been started in the meantime
+							const parsed = await mapContext.value.runOperation(async () => await parseFiles([content]));
 							if (signal.aborted)
 								return; // Another search has been started in the meantime
 							result.value = {
@@ -270,25 +238,15 @@
 									});
 								})().catch((err) => {
 									console.warn("Error fetching search result elevations", err);
->>>>>>> e5d57e14
 								});
 							}
 						}
-<<<<<<< HEAD
-					} else {
-						searchResults.value = undefined;
-						mapResults.value = undefined;
-						const content = await streamToString(newSearchResults.data);
-						fileResult.value = await mapContext.value.runOperation(async () => await parseFiles([content]));
-						mapContext.value.components.searchResultsLayer.setResults(fileResult.value.features);
-=======
 					} catch(err: any) {
 						if (err.name !== "AbortError") {
 							toasts.showErrorToast(`fm${context.id}-search-form-error`, () => i18n.t("search-form.search-error"), err);
 							loadingSearchProgress.value = undefined;
 						}
 						return;
->>>>>>> e5d57e14
 					}
 				}
 			}
@@ -393,7 +351,7 @@
 						</a>
 					</li>
 
-					<template v-if="client.mapData">
+					<template v-if="clientContext.mapData">
 						<li><hr class="dropdown-divider"></li>
 
 						<li>
