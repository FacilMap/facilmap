<script setup lang="ts">
	import Icon from "../ui/icon.vue";
<<<<<<< HEAD
	import { find, getCurrentLanguage, getElevationForPoint, isSearchId, parseUrlQuery, loadDirectUrlQuery, type AnalyzedChangeset, type OsmFeatureBlame, normalizeMapName, type AnalyzedOsmFeature, concatArrayBuffers } from "facilmap-utils";
=======
	import { find, getCurrentLanguage, getElevationForPoint, isSearchId, parseUrlQuery, loadDirectUrlQuery, type AnalyzedChangeset, type OsmFeatureBlame, normalizeMapName, type AnalyzedOsmFeature, quoteSearchTerm } from "facilmap-utils";
>>>>>>> 67656697
	import { useToasts } from "../ui/toasts/toasts.vue";
	import type { Bbox, SearchResult } from "facilmap-types";
	import SearchResults from "../search-results/search-results.vue";
	import { flyTo, getZoomDestinationForBbox, getZoomDestinationForMapResult, getZoomDestinationForOsmFeature, getZoomDestinationForResults, getZoomDestinationForSearchResult, normalizeZoomDestination, openSpecialQuery, type ZoomDestination } from "../../utils/zoom";
	import { Util } from "leaflet";
	import { isMapResult, type MapResult } from "../../utils/search";
	import storage from "../../utils/storage";
	import type { HashQuery } from "facilmap-leaflet";
	import { type FileResultObject, parseFiles } from "../../utils/files";
	import FileResults from "../file-results.vue";
	import ChangesetResults from "../osm/changeset-results/changeset-results.vue";
	import { computed, reactive, ref, watch } from "vue";
	import DropdownMenu from "../ui/dropdown-menu.vue";
	import { getClientSub, injectContextRequired, requireClientContext, requireMapContext } from "../facil-map-context-provider/facil-map-context-provider.vue";
	import { isLanguageExplicit, useI18n } from "../../utils/i18n";
	import { throttle } from "lodash-es";
	import BlameResults from "../osm/blame-results/blame-results.vue";
	import RelationResults from "../osm/relation-results/relation-results.vue";
	import OsmFeatureInfo from "../osm/osm-feature-info.vue";
	import { streamToArray } from "json-stream-es";

	const props = defineProps<{
		active: boolean;
	}>();

	const emit = defineEmits<{
		"hash-query-change": [query: HashQuery | undefined];
	}>();

	const context = injectContextRequired();
	const clientContext = requireClientContext(context);
	const clientSub = getClientSub(context);
	const mapContext = requireMapContext(context);

	const toasts = useToasts();
	const i18n = useI18n();

	const layerId = Util.stamp(mapContext.value.components.searchResultsLayer);

	const searchInput = ref<HTMLInputElement>();
	const mapOnly = ref(false);

	const searchString = ref("");
	const loadingSearchString = ref<string>();
	const loadingSearchProgress = ref<number>();
	let loadingSearchAbort: AbortController | undefined = undefined;
	const loadedSearchString = ref<string>();
	const loadedMapOnly = ref<boolean>();

	const result = ref<{
		type: "search";
		search: SearchResult[];
		map?: MapResult[];
	} | {
		type: "file";
		file: FileResultObject;
	} | {
		type: "osm";
		feature: AnalyzedOsmFeature;
	} | {
		type: "changeset";
		changeset: AnalyzedChangeset;
	} | {
		type: "blame";
		blame: OsmFeatureBlame;
	}>();
	const preloadedZoomDestination = ref<ZoomDestination>();

	const zoomDestination = computed(() => {
		if (preloadedZoomDestination.value) {
			return preloadedZoomDestination.value;
		} else if (result.value?.type === "search") {
			return getZoomDestinationForResults([
				...result.value.search,
				...result.value.map ?? []
			]);
		} else if (result.value?.type === "file") {
			return getZoomDestinationForResults(result.value.file.features);
		} else if (result.value?.type === "osm") {
			return getZoomDestinationForOsmFeature(result.value.feature);
		}
	});

	const hashQuery = computed(() => {
		if (loadedSearchString.value) {
			return {
				query: quoteSearchTerm(loadedSearchString.value), // Quote so that when the page is loaded with this term, it doesn't switch to the route form
				...(zoomDestination.value && normalizeZoomDestination(mapContext.value.components.map, zoomDestination.value)),
				description: i18n.t("search-form.search-description", { query: loadedSearchString.value })
			};
		} else if (loadingSearchString.value) {
			return {
				query: quoteSearchTerm(loadingSearchString.value),
				description: i18n.t("search-form.search-description", { query: loadingSearchString.value })
			};
		} else {
			return undefined;
		}
	});

	watch(hashQuery, (hashQuery: HashQuery | undefined) => {
		emit("hash-query-change", hashQuery);
	});

	function setSearchString(query: string) {
		searchString.value = query;
	}

	function handleSubmit(): void {
		searchInput.value?.blur();

		void search(storage.autoZoom, storage.zoomToAll);
	}

	function search(zoom: boolean, zoomToAll?: boolean, smooth = true): { zoomed: Promise<void>; loaded: Promise<void> } {
		let hasZoomed = false;
		let resolveZoomed: () => void;
		let rejectZoomed: (err: any) => void;
		const zoomed = new Promise<void>((resolve, reject) => {
			resolveZoomed = resolve;
			rejectZoomed = reject;
		});
		const loaded = (async () => {
			const resolvedMapOnly = mapOnly.value && !!clientSub.value?.data.mapData;
			if (searchString.value != loadedSearchString.value || resolvedMapOnly !== loadedMapOnly.value) {
				reset();

				if(searchString.value.trim() != "") {
					try {
						if (await openSpecialQuery(searchString.value, context, zoom)) {
							searchString.value = "";
							return;
						}

						const query = searchString.value;
						loadingSearchString.value = searchString.value;
						loadingSearchAbort = new AbortController();
						const signal = loadingSearchAbort.signal;

						const onProgress = throttle((p) => {
							if (!signal.aborted) {
								loadingSearchProgress.value = p * 100;
							}
						}, 200);
						const loadedUrl = !resolvedMapOnly && await mapContext.value.runOperation(async () => await loadDirectUrlQuery(query, {
							signal: loadingSearchAbort!.signal,
							onProgress,
							onBbox: (bbox: Bbox) => {
								if (!signal.aborted) {
									preloadedZoomDestination.value = getZoomDestinationForBbox(bbox);
									if (zoom) {
										zoomToAllResults(smooth);
									}
									resolveZoomed();
									hasZoomed = true;
								}
							}
						}));
						onProgress.flush();
						const url = parseUrlQuery(query);

						const [newSearchResults, newMapResults] = await Promise.all([
							(
								loadedUrl ? loadedUrl :
								!resolvedMapOnly && url ? (async () => {
									const result = await clientContext.value.client.findUrl(query);
									signal.addEventListener("abort", () => {
										result.data.cancel();
									});
									return concatArrayBuffers(await streamToArray(result.data));
								})() :
								!resolvedMapOnly ? mapContext.value.runOperation(async () => await find(query, {
									lang: isLanguageExplicit() ? getCurrentLanguage() : undefined
								})) :
								[]
							),
							clientSub.value ? (async () => {
								const mapSlug = clientSub.value!.mapSlug;
								const results = await clientContext.value.client.findOnMap(mapSlug, query);
								return results.map((r) => ({ ...r, mapSlug }));
							})() : undefined
						]);

						if (signal.aborted)
							return;

						loadingSearchString.value = undefined;
						loadingSearchProgress.value = undefined;
						loadingSearchAbort = undefined;
						loadedSearchString.value = query;
						loadedMapOnly.value = resolvedMapOnly;

						if(isSearchId(query) && Array.isArray(newSearchResults) && newSearchResults.length > 0 && newSearchResults[0].display_name) {
							searchString.value = newSearchResults[0].display_name;
							loadedSearchString.value = query;
						}

						if (newSearchResults instanceof Uint8Array) {
							const parsed = await mapContext.value.runOperation(async () => await parseFiles([newSearchResults]));
							if (signal.aborted)
								return; // Another search has been started in the meantime
							result.value = {
								type: "file",
								file: parsed
							};
							mapContext.value.components.searchResultsLayer.setResults(result.value.file.features);
						} else if ("type" in newSearchResults) {
							result.value = {
								type: "osm",
								feature: newSearchResults
							};
						} else if ("changeset" in newSearchResults) {
							result.value = {
								type: "changeset",
								changeset: newSearchResults
							};
							mapContext.value.components.changesetLayer.setChangeset(newSearchResults);
						} else if ("feature" in newSearchResults) {
							result.value = {
								type: "blame",
								blame: newSearchResults
							};
							mapContext.value.components.featureBlameLayer.setBlame(newSearchResults);
						} else {
							const reactiveResults = reactive(newSearchResults);
							result.value = {
								type: "search",
								search: reactiveResults,
								map: newMapResults ?? undefined
							};
							mapContext.value.components.searchResultsLayer.setResults(newSearchResults);

							const points = newSearchResults.filter((res) => (res.lon && res.lat));
							if(points.length > 0) {
								(async () => {
									const elevations = await Promise.all(points.map(async (point) => {
										return await getElevationForPoint({ lat: Number(point.lat), lon: Number(point.lon) });
									}));
									elevations.forEach((elevation, i) => {
										reactiveResults[i].elevation = elevation;
									});
								})().catch((err) => {
									console.warn("Error fetching search result elevations", err);
								});
							}
						}
					} catch(err: any) {
						if (err.name !== "AbortError") {
							toasts.showErrorToast(`fm${context.id}-search-form-error`, () => i18n.t("search-form.search-error"), err);
							loadingSearchProgress.value = undefined;
						}
						return;
					}
				}
			}

			if (!hasZoomed) {
				if (zoomToAll || (zoomToAll == null && result.value?.type === "search" && result.value.search.length + (result.value.map?.length ?? 0) > 1)) {
					if (zoom)
						zoomToAllResults(smooth);
				} else if (result.value?.type === "search" && result.value.map && result.value.map.length > 0 && (result.value.map[0].similarity == 1 || result.value.search.length === 0)) {
					mapContext.value.components.selectionHandler.setSelectedItems([{ type: result.value.map[0].kind, mapSlug: result.value.map[0].mapSlug, id: result.value.map[0].id }])
					if (zoom)
						zoomToResult(result.value.map[0], smooth);
				} else if (result.value?.type === "search" && result.value.search.length > 0) {
					mapContext.value.components.selectionHandler.setSelectedItems([{ type: "searchResult", result: result.value.search[0], layerId }]);
					if (zoom)
						zoomToResult(result.value.search[0], smooth);
				} else if (result.value && ["file", "relation", "changeset", "blame"].includes(result.value.type)) {
					if (zoom)
						zoomToAllResults(smooth);
				}
			}
		})();

		// Resolve/reject zoomed if it has not already been called
		loaded.then(resolveZoomed!).catch(rejectZoomed!);

		return { zoomed, loaded };
	}

	function reset(): void {
		loadingSearchAbort?.abort();

		mapContext.value.components.selectionHandler.setSelectedItems(mapContext.value.selection.filter((item) => item.type != "searchResult" || item.layerId != layerId));
		toasts.hideToast(`fm${context.id}-search-form-error`);
		loadingSearchString.value = undefined;
		loadingSearchProgress.value = undefined;
		loadingSearchAbort = undefined;
		loadedSearchString.value = undefined;
		loadedMapOnly.value = undefined;
		result.value = undefined;
		preloadedZoomDestination.value = undefined;
		mapContext.value.components.searchResultsLayer.setResults([]);
		mapContext.value.components.changesetLayer.setChangeset(undefined);
		mapContext.value.components.featureBlameLayer.setBlame(undefined);
	};

	function zoomToResult(result: SearchResult | MapResult, smooth = true): void {
		const dest = isMapResult(result) ? getZoomDestinationForMapResult(result) : getZoomDestinationForSearchResult(result);
		if (dest)
			flyTo(mapContext.value.components.map, dest, smooth);
	}

	function zoomToAllResults(smooth = true): void {
		if (zoomDestination.value)
			flyTo(mapContext.value.components.map, zoomDestination.value, smooth);
	}

	defineExpose({
		setSearchString,
		search
	});
</script>

<template>
	<div class="fm-search-form">
		<form action="javascript:" @submit.prevent="handleSubmit()">
			<div class="input-group">
				<input type="search" class="form-control fm-autofocus" v-model="searchString" ref="searchInput" />
				<button
					type="submit"
					class="btn btn-secondary"
				>
					<Icon icon="search" :alt="i18n.t('search-form.search-alt')"></Icon>
				</button>
				<button
					v-if="loadingSearchString != null || result"
					type="button"
					class="btn btn-secondary"
					@click="reset()"
				>
					<Icon icon="remove" :alt="i18n.t('search-form.clear-alt')"></Icon>
				</button>
				<DropdownMenu noWrapper>
					<li>
						<a
							href="javascript:"
							class="dropdown-item"
							@click.capture.stop.prevent="storage.autoZoom = !storage.autoZoom"
						>
							<Icon :icon="storage.autoZoom ? 'check' : 'unchecked'"></Icon> {{i18n.t("search-form.auto-zoom")}}
						</a>
					</li>

					<li>
						<a
							href="javascript:"
							class="dropdown-item"
							@click.capture.stop.prevent="storage.zoomToAll = !storage.zoomToAll"
						>
							<Icon :icon="storage.zoomToAll ? 'check' : 'unchecked'"></Icon> {{i18n.t("search-form.zoom-to-all")}}
						</a>
					</li>

<<<<<<< HEAD
					<template v-if="clientContext.map?.data?.mapData">
=======
					<li>
						<a
							href="javascript:"
							class="dropdown-item"
							@click.capture.stop.prevent="storage.routeQueries = !storage.routeQueries"
						>
							<Icon :icon="storage.routeQueries ? 'check' : 'unchecked'"></Icon> {{i18n.t("search-form.route-queries")}}
						</a>
					</li>

					<template v-if="client.mapData">
>>>>>>> 67656697
						<li><hr class="dropdown-divider"></li>

						<li>
							<a
								href="javascript:"
								class="dropdown-item"
								@click.capture.stop.prevent="mapOnly = !mapOnly"
							>
								<Icon :icon="mapOnly ? 'check' : 'unchecked'"></Icon> {{i18n.t("search-form.map-only", { mapName: normalizeMapName(clientContext.map.data.mapData.name) })}}
							</a>
						</li>
					</template>
				</DropdownMenu>
			</div>
		</form>

		<div v-if="loadingSearchProgress != null" class="progress mt-2">
			<div
				class="progress-bar progress-bar-striped progress-bar-animated"
				role="progressbar"
				:aria-valuenow="Math.floor(loadingSearchProgress)"
				aria-valuemin="0"
				aria-valuemax="100"
				:style="{ width: `${loadingSearchProgress}%` }"
			>
				{{Math.floor(loadingSearchProgress)}}&#x202f;%
			</div>
		</div>

		<template v-if="result?.type === 'search'">
			<SearchResults
				:search-results="result.search"
				:map-results="result.map"
				:auto-zoom="storage.autoZoom"
				:union-zoom="storage.zoomToAll"
				:layer-id="layerId"
			></SearchResults>
		</template>
		<template v-else-if="result?.type === 'file'">
			<FileResults
				:file="result.file"
				:auto-zoom="storage.autoZoom"
				:union-zoom="storage.zoomToAll"
				:layer-id="layerId"
			/>
		</template>
		<template v-else-if="result?.type === 'osm'">
			<hr />
			<template v-if="result.feature.type === 'relation'">
				<RelationResults
					:active="props.active"
					:relation="result.feature"
					:autoZoom="storage.autoZoom"
					:unionZoom="storage.zoomToAll"
				></RelationResults>
			</template>
			<template v-else>
				<OsmFeatureInfo
					:active="props.active"
					:feature="result.feature"
					:autoZoom="storage.autoZoom"
					:unionZoom="storage.zoomToAll"
					:zoom="mapContext.zoom"
				></OsmFeatureInfo>
			</template>
		</template>
		<template v-else-if="result?.type === 'changeset'">
			<hr />
			<ChangesetResults
				:changeset="result.changeset"
				:auto-zoom="storage.autoZoom"
				:union-zoom="storage.zoomToAll"
			/>
		</template>
		<template v-else-if="result?.type === 'blame'">
			<hr />
			<BlameResults
				:blame="result.blame"
				:auto-zoom="storage.autoZoom"
				:union-zoom="storage.zoomToAll"
			/>
		</template>
	</div>
</template>

<style lang="scss">
	.fm-search-form {
		display: flex;
		flex-direction: column;
		min-height: 0;

		fieldset {
			margin-bottom: 0;
		}

		.fm-search-results {
			margin-top: 0.5rem;
		}

		.fm-search-box-collapse-point {
			// Set min-height to one list group item
			min-height: calc(/* line-height */ 1.5rem + /* list-group-item padding */ 2 * 7px + /* list-group-item border */ 2 * 1px);
		}

		.progress {
			height: 1.5rem;
		}
	}
</style><|MERGE_RESOLUTION|>--- conflicted
+++ resolved
@@ -1,10 +1,6 @@
 <script setup lang="ts">
 	import Icon from "../ui/icon.vue";
-<<<<<<< HEAD
-	import { find, getCurrentLanguage, getElevationForPoint, isSearchId, parseUrlQuery, loadDirectUrlQuery, type AnalyzedChangeset, type OsmFeatureBlame, normalizeMapName, type AnalyzedOsmFeature, concatArrayBuffers } from "facilmap-utils";
-=======
-	import { find, getCurrentLanguage, getElevationForPoint, isSearchId, parseUrlQuery, loadDirectUrlQuery, type AnalyzedChangeset, type OsmFeatureBlame, normalizeMapName, type AnalyzedOsmFeature, quoteSearchTerm } from "facilmap-utils";
->>>>>>> 67656697
+	import { find, getCurrentLanguage, getElevationForPoint, isSearchId, parseUrlQuery, loadDirectUrlQuery, type AnalyzedChangeset, type OsmFeatureBlame, normalizeMapName, type AnalyzedOsmFeature, concatArrayBuffers, quoteSearchTerm } from "facilmap-utils";
 	import { useToasts } from "../ui/toasts/toasts.vue";
 	import type { Bbox, SearchResult } from "facilmap-types";
 	import SearchResults from "../search-results/search-results.vue";
@@ -360,9 +356,6 @@
 						</a>
 					</li>
 
-<<<<<<< HEAD
-					<template v-if="clientContext.map?.data?.mapData">
-=======
 					<li>
 						<a
 							href="javascript:"
@@ -373,8 +366,7 @@
 						</a>
 					</li>
 
-					<template v-if="client.mapData">
->>>>>>> 67656697
+					<template v-if="clientContext.map?.data?.mapData">
 						<li><hr class="dropdown-divider"></li>
 
 						<li>
