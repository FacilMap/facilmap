<script setup lang="ts">
	import copyToClipboard from "copy-to-clipboard";
	import { computed, ref } from "vue";
	import { useToasts } from "./toasts/toasts.vue";
	import QrcodeVue from "qrcode.vue";
	import Popover from "./popover.vue";
	import Icon from "./icon.vue";
	import vTooltip from "../../utils/tooltip";
	import type { Validator } from "./validated-form/validated-field.vue";
	import ValidatedField from "./validated-form/validated-field.vue";
	import type { ThemeColour } from "../../utils/bootstrap";
	import { useI18n } from "../../utils/i18n";

	const toasts = useToasts();
	const i18n = useI18n();

	const props = defineProps<{
		prefix?: string;
		noQr?: boolean;
		copyTooltip?: string;
		qrTooltip?: string;
		copiedTitle?: string;
		copiedMessage?: string;
		readonly?: boolean;
		rows?: number;
		/** If specified, will be used for the clipboard/QR code instead of `${prefix}${modelValue}` */
		fullUrl?: string;
		validators?: Array<Validator<string>>;
		variant?: ThemeColour;
	}>();

	const modelValue = defineModel<string>({ required: true });

	const qrButtonRef = ref<HTMLButtonElement>();
	const showQr = ref(false);

	const fullUrl = computed(() => props.fullUrl ?? `${props.prefix ?? ""}${modelValue.value}`);

	function copy(): void {
		copyToClipboard(fullUrl.value);
		toasts.showToast(undefined, () => (props.copiedTitle ?? i18n.t("copy-to-clipboard-input.copied-fallback-title")), () => (props.copiedMessage ?? i18n.t("copy-to-clipboard-input.copied-fallback-message")), { variant: "success", autoHide: true });
	}
</script>

<template>
	<ValidatedField
		:value="modelValue"
		:validators="props.validators"
		v-bind="$attrs"
		class="fm-copy-to-clipboard-input"
	>
		<template #default="slotProps">
			<div class="input-group has-validation">
				<span v-if="props.prefix" class="input-group-text">{{props.prefix}}</span>
				<template v-if="props.rows && props.rows > 1">
					<textarea
						class="form-control"
						v-model="modelValue"
						:readonly="props.readonly"
						:rows="props.rows"
						:ref="slotProps.inputRef"
					></textarea>
				</template>
				<template v-else>
					<input
						class="form-control"
						v-model="modelValue"
						:readonly="props.readonly"
						:ref="slotProps.inputRef"
					/>
				</template>
				<slot name="after1"></slot>
<<<<<<< HEAD
				<button type="button" :class="`btn btn-${props.variant ?? 'secondary'}`" @click="copy()">{{i18n.t("copy-to-clipboard-input.copy")}}</button>
=======
				<button
					type="button"
					:class="`btn btn-${props.variant ?? 'secondary'}`"
					@click="copy()"
					v-tooltip="props.copyTooltip ?? i18n.t('copy-to-clipboard-input.copy-fallback-tooltip')"
				>
					<Icon icon="copy" :alt="i18n.t('copy-to-clipboard-input.copy-alt')"></Icon>
				</button>
>>>>>>> e170be4f
				<button
					v-if="!props.noQr"
					type="button"
					class="btn btn-secondary fm-copy-to-clipboard-input-qr-button"
					:class="{ active: showQr }"
					ref="qrButtonRef"
					@click="showQr = !showQr"
				>
					<Icon icon="qrcode" :alt="i18n.t('copy-to-clipboard-input.qr-code-alt')"></Icon>
					<span v-if="!showQr" class="fm-copy-to-clipboard-input-qr-tooltip" v-tooltip="props.qrTooltip ?? i18n.t('copy-to-clipboard-input.qr-code-fallback-tooltip')"></span>
				</button>
				<div class="invalid-tooltip">
					{{slotProps.validationError}}
				</div>
			</div>
		</template>
	</ValidatedField>

	<Popover v-if="!props.noQr" :element="qrButtonRef" v-model:show="showQr" placement="left" hideOnOutsideClick>
		<QrcodeVue :value="fullUrl" :size="150" level="L" render-as="svg"></QrcodeVue>
	</Popover>
</template>

<style lang="scss">
	.fm-copy-to-clipboard-input {
		.fm-copy-to-clipboard-input-qr-button {
			position: relative;
		}

		.fm-copy-to-clipboard-input-qr-tooltip {
			position: absolute;
			inset: 0 0 0 0;
		}
	}
</style><|MERGE_RESOLUTION|>--- conflicted
+++ resolved
@@ -70,9 +70,6 @@
 					/>
 				</template>
 				<slot name="after1"></slot>
-<<<<<<< HEAD
-				<button type="button" :class="`btn btn-${props.variant ?? 'secondary'}`" @click="copy()">{{i18n.t("copy-to-clipboard-input.copy")}}</button>
-=======
 				<button
 					type="button"
 					:class="`btn btn-${props.variant ?? 'secondary'}`"
@@ -81,7 +78,6 @@
 				>
 					<Icon icon="copy" :alt="i18n.t('copy-to-clipboard-input.copy-alt')"></Icon>
 				</button>
->>>>>>> e170be4f
 				<button
 					v-if="!props.noQr"
 					type="button"
