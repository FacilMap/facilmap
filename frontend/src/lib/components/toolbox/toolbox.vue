<script lang="ts">
	import Sidebar from "../ui/sidebar.vue";
	import Icon from "../ui/icon.vue";
	import { computed, ref, toRef, useCssModule, watchEffect } from "vue";
	import ToolboxAddDropdown from "./toolbox-add-dropdown.vue";
	import ToolboxCollabMapsDropdown from "./toolbox-collab-maps-dropdown.vue";
	import ToolboxHelpDropdown from "./toolbox-help-dropdown.vue";
	import ToolboxMapStyleDropdown from "./toolbox-map-style-dropdown.vue";
	import ToolboxToolsDropdown from "./toolbox-tools-dropdown.vue";
	import ToolboxViewsDropdown from "./toolbox-views-dropdown.vue";
	import { getClientSub, injectContextRequired } from "../facil-map-context-provider/facil-map-context-provider.vue";
	import { isNarrowBreakpoint } from "../../utils/bootstrap";
	import { fixOnCleanup } from "../../utils/vue";
	import { Control, DomUtil, type Map } from "leaflet";
<<<<<<< HEAD
	import { canConfigureMap, getCreatableTypes } from "facilmap-utils";
=======
	import { useI18n } from "../../utils/i18n";
	import config from "../../../map/config";
>>>>>>> cd7f3e9c

	class CustomControl extends Control {
		override onAdd(map: Map) {
			return DomUtil.create("div", "leaflet-bar");
		}
	}
</script>

<script setup lang="ts">
	const context = injectContextRequired();
	const mapContext = toRef(() => context.components.map);
	const clientSub = getClientSub(context);

	const props = withDefaults(defineProps<{
		interactive?: boolean;
	}>(), {
		interactive: true
	});

	const i18n = useI18n();

	const styles = useCssModule();

	const sidebarVisible = ref(false);

	const menuButtonContainerRef = ref<HTMLElement>();

	const canAdd = computed(() => clientSub.value && (
		clientSub.value.activeLink.permissions.settings ||
		getCreatableTypes(clientSub.value.activeLink.permissions, Object.values(clientSub.value.data.types), true).length > 0
	));

	watchEffect((onCleanup_) => {
		const onCleanup = fixOnCleanup(onCleanup_);

		if (isNarrowBreakpoint() && mapContext.value) {
			const customControl = new CustomControl({ position: "topright" });
			customControl.addTo(mapContext.value.components.map);
			customControl._container.classList.add(styles["toggle-container"]);
			menuButtonContainerRef.value = customControl._container;

			onCleanup(() => {
				menuButtonContainerRef.value = undefined;
				customControl.remove();
			});
		}
	});
</script>

<template>
	<div class="fm-toolbox">
		<Teleport v-if="menuButtonContainerRef" :to="menuButtonContainerRef">
			<a
				v-show="!sidebarVisible"
				href="javascript:"
				class="fm-toolbox-toggle"
				@click="sidebarVisible = true"
			><Icon icon="menu-hamburger" size="1.5em"></Icon></a>
		</Teleport>

		<Sidebar :id="`fm${context.id}-toolbox-sidebar`" v-model:visible="sidebarVisible">
			<ul class="navbar-nav">
				<ToolboxCollabMapsDropdown
					v-if="props.interactive"
					@hide-sidebar="sidebarVisible = false"
				></ToolboxCollabMapsDropdown>

				<ToolboxAddDropdown
					v-if="canAdd"
					@hide-sidebar="sidebarVisible = false"
				></ToolboxAddDropdown>

				<ToolboxViewsDropdown
					v-if="clientSub && (canConfigureMap(clientSub.activeLink.permissions) || Object.keys(clientSub.data.views).length > 0)"
					@hide-sidebar="sidebarVisible = false"
				></ToolboxViewsDropdown>

				<ToolboxMapStyleDropdown></ToolboxMapStyleDropdown>

				<ToolboxToolsDropdown
					v-if="props.interactive || clientSub"
					:interactive="props.interactive"
					@hide-sidebar="sidebarVisible = false"
				></ToolboxToolsDropdown>

				<ToolboxHelpDropdown
					@hide-sidebar="sidebarVisible = false"
				></ToolboxHelpDropdown>
			</ul>

			<template #narrow-footer>
				<div class="fm-donate">
					<a :href="config.donateUrl" target="_blank" class="fm-donate">♥&nbsp;{{i18n.t("common.donate")}}</a>
				</div>
			</template>
		</Sidebar>
	</div>
</template>

<style lang="scss">
	.fm-toolbox {
		position: absolute;
		top: calc(10px + var(--facilmap-inset-top));
		right: calc(10px + var(--facilmap-inset-right));

		&:hover {
			z-index: 1000;
		}

		.fm-sidebar.isNarrow {
			.navbar-nav {
				max-width: 100%;
			}
		}

		.fm-sidebar:not(.isNarrow) {
			opacity: .5;
			transition: opacity .7s;

			&:hover {
				opacity: 1;
			}
		}

		.fm-toolbox-new-window-item {
			display: flex;
			align-items: center;

			> span:nth-child(1) {
				flex-grow: 1;
			}

			> span:nth-child(2) {
				display: inline-flex;
				margin-left: 0.5rem;
			}
		}

		@media print {
			display: none;
		}

		.fm-donate {
			padding: 0.5rem;
			text-align: right;

			> a {
				color: #ff00f6;
				font-weight: bold;
				text-decoration: none;
			}
		}
	}
</style>

<style lang="scss" module>
	.toggle-container > a {
		display: inline-flex;
		align-items: center;
		justify-content: center;
	}
</style><|MERGE_RESOLUTION|>--- conflicted
+++ resolved
@@ -12,12 +12,9 @@
 	import { isNarrowBreakpoint } from "../../utils/bootstrap";
 	import { fixOnCleanup } from "../../utils/vue";
 	import { Control, DomUtil, type Map } from "leaflet";
-<<<<<<< HEAD
 	import { canConfigureMap, getCreatableTypes } from "facilmap-utils";
-=======
 	import { useI18n } from "../../utils/i18n";
 	import config from "../../../map/config";
->>>>>>> cd7f3e9c
 
 	class CustomControl extends Control {
 		override onAdd(map: Map) {
