import { marked, type MarkedOptions } from "marked";
<<<<<<< HEAD
import { Units, type DeepReadonly, type Field, type Point, type RouteMode } from "facilmap-types";
import { quoteHtml } from "./utils.js";
=======
import { Units, type Field, type Point, type RouteMode } from "facilmap-types";
import { quoteHtml, quoteRegExp } from "./utils.js";
>>>>>>> cd7f3e9c
import linkifyStr from "linkify-string";
import createPurify from "dompurify";
import { type Cheerio, load } from "cheerio";
import { normalizeFieldValue } from "./objects.js";
import { NodeWithChildren, Element, type Node, type ParentNode, Text, type AnyNode } from "domhandler";
import { getI18n } from "./i18n.js";
import { formatRouteMode } from "./routing.js";
import { getCurrentUnits } from "./i18n-utils.js";

const purify = createPurify(typeof window !== "undefined" ? window : new (await import("jsdom")).JSDOM("").window);

const markdownOptions: MarkedOptions = {
	breaks: true
};

export function formatCheckboxValue(value: string): string {
	return value == "1" ? "✔" : "✘";
}

export function formatFieldValue(field: DeepReadonly<Field>, value: string | undefined, html: boolean): string {
	const normalizedValue = normalizeFieldValue(field, value);
	switch(field.type) {
		case "textarea":
			return markdownBlock(normalizedValue, html);
		case "checkbox":
			return formatCheckboxValue(normalizedValue);
		case "dropdown":
			return (html ? quoteHtml(normalizedValue) : normalizedValue) || "";
		case "input":
		default:
			return markdownInline(normalizedValue, html);
	}
}

export function formatTypeName(name: string): string {
	// By default we create a type "Marker" and a type "Line" for each new map. Since these type names are hard-coded,
	// we need to translate them based on their hard-coded name.
	if (name === "Marker") {
		return getI18n().t("format.marker-type-name");
	} else if (name === "Line") {
		return getI18n().t("format.line-type-name");
	} else {
		return name;
	}
}

export function formatFieldName(name: string): string {
	// By default we create a "Description" field for each type. Since the field name is hard-coded,  we need to translate
	// it based on its hard-coded name.
	if (name === "Description") {
		return getI18n().t("format.description-field-name");
	} else {
		return name;
	}
}

export function formatPOIName(name: string): string {
	return name || getI18n().t("format.unnamed-poi");
}

export function markdownBlock(string: string, html: boolean): string {
	const $ = load("<div/>");
	const el = $.root();
	el.html(purify.sanitize(marked(string, markdownOptions) as string));
	applyMarkdownModifications(el);
	return html ? el.html()! : getTextContent(el);
}

export function markdownInline(string: string, html: boolean): string {
	const $ = load("<div/>");
	const el = $.root();
	el.html(purify.sanitize(marked.parseInline(string, markdownOptions) as string));
	applyMarkdownModifications(el);
	return html ? el.html()! : getTextContent(el);
}

/**
 * Iterates through the descendant nodes of the given cheerio element, yielding each node when it is opened and when it is
 * closed. For childless nodes (such as text nodes), an open and close object are emitted right after each other.
 */
export function* domTreeIterator(el: Cheerio<ParentNode>): Generator<{ type: "open" | "close"; node: Node }, void, void> {
	const stack: Node[] = [el[0]];
	outer: while (stack.length > 0) {
		const cur = stack[stack.length - 1];
		yield { type: "open", node: cur };
		if (cur instanceof NodeWithChildren && cur.firstChild) {
			stack.push(cur.firstChild);
		} else {
			while (!stack[stack.length - 1].nextSibling || /* Cancel when reaching el */ stack.length === 1) {
				yield { type: "close", node: stack.pop()! };
				if (stack.length === 0) {
					break outer;
				}
			}
			yield { type: "close", node: stack[stack.length - 1] };
			stack[stack.length - 1] = stack[stack.length - 1].nextSibling!;
		}
	}
}

/**
 * Returns the text content of the given cheerio element, making a best attempt to represent line breaks caused by
 * block elements and paragraphs in the given data.
 */
export function getTextContent(el: Cheerio<ParentNode>): string {
	let result = "";
	let currentPrefix = "";
	for (const { type, node } of domTreeIterator(el)) {
		if (node instanceof Element) {
			if (node.tagName === "p") {
				if (type === "open") {
					result += "\n";
				}
				currentPrefix = "\n";
			} else if (node.tagName === "br" && type === "open") {
				result += "\n";
				currentPrefix = "";
			} else if (!result.endsWith("\n") && ["address", "article", "aside", "blockquote", "details", "dialog", "dd", "dl", "div", "dt", "fieldset", "figcaption", "figure", "footer", "form", "h1", "h2", "h3", "h4", "h5", "h6", "header", "hgroup", "hr", "li", "main", "nav", "ol", "pre", "section", "table", "ul"].includes(node.tagName)) {
				currentPrefix = "\n";
			} else if (!result.endsWith("\n") && !result.endsWith(" ") && ["td", "th"].includes(node.tagName) && currentPrefix === "") {
				currentPrefix = " ";
			}
		}

		if (type === "open") {
			const text = node instanceof Text ? node.nodeValue.replace(/[\r\n\t ]+/g, " ").trim() : undefined;
			if (text) {
				result += currentPrefix;
				currentPrefix = "";
				result += text;
			}
		}
	}
	return result.trim();
}

export function round(number: number, digits: number): number {
	const fac = Math.pow(10, digits);
	return Math.round(number*fac)/fac;
}

export function padNumber(number: number, digits: number): string {
	const spl = String(number).split(/(?=\.)/);
	spl[0] = spl[0].padStart(digits, "0");
	return spl.join("");
}

export function formatTime(seconds: number): string {
	const hours = Math.floor(seconds/3600);
	let minutes: string | number = Math.floor((seconds%3600)/60);
	if(minutes < 10)
		minutes = "0" + minutes;
	return getI18n().t("format.time", { hours, minutes });
}

export function formatRouteTime(time: number, encodedMode: RouteMode): string {
	return getI18n().t("format.route-time", {
		time: formatTime(time),
		mode: formatRouteMode(encodedMode)
	});
}

export function kmToMi(km: number): number {
	return km / 1.609344;
}

export function mToFt(m: number): number {
	return m / 0.3048;
}

export function formatDistance(distance: number, decimals = 2): string {
	const units = getCurrentUnits();
	if (units === Units.US_CUSTOMARY) {
		return getI18n().t("format.distance-mi", { distance: round(kmToMi(distance), decimals) });
	} else {
		return getI18n().t("format.distance-km", { distance: round(distance, decimals) });
	}
}

export function formatElevation(elevation: number): string {
	const units = getCurrentUnits();
	if (units === Units.US_CUSTOMARY) {
		return getI18n().t("format.elevation-ft", { elevation: round(mToFt(elevation), 0) });
	} else {
		return getI18n().t("format.elevation-m", { elevation });
	}
}

export function formatAscentDescent(ascentDescent: number): string {
	return formatElevation(ascentDescent);
}

function applyMarkdownModifications($el: Cheerio<AnyNode>): void {
	$el.find("a[href]").attr({
		target: "_blank",
		rel: "noopener noreferer"
	});
}

export function renderOsmTag(key: string, value: string): string {
	const isTag = (tag: string) => !!key.match(new RegExp(`(^${quoteRegExp(tag)}(:|$))|((^|:)${quoteRegExp(tag)}$)`));
	const replace = (getReplacementHtml: (value: string) => string) => value.split(";").map((it) => {
		const m = it.match(/^(\s*)(.*?)(\s*)$/)!;
		return `${m[1]}${getReplacementHtml(m[2])}${m[3]}`;
	}).join(";");
	const replaceLink = (getUrl: (value: string) => string | undefined) => replace((value) => {
		const url = getUrl(value);
		return url ? `<a href="${quoteHtml(url)}" target="_blank">${quoteHtml(value)}</a>` : quoteHtml(value);
	});

	if (isTag("wikipedia")) {
		return replaceLink((value) => {
			const m = value.match(/^(([-a-z]+):)?(.*)$/)!;
			return `https://${m[2] || "en"}.wikipedia.org/wiki/${encodeURIComponent(m[3])}`;
		});
	} else if (isTag("wikidata")) {
		return replaceLink((v) => `https://www.wikidata.org/wiki/${encodeURIComponent(v)}`);
	} else if (isTag("wikimedia_commons")) {
		return replaceLink((v) => `https://commons.wikimedia.org/wiki/${encodeURIComponent(v)}`);
	} else if (isTag("flag")) {
		return replaceLink((v) => v.startsWith("File:") ? `https://commons.wikimedia.org/wiki/${encodeURIComponent(v)}` : undefined);
	} else if (isTag("wiki:symbol")) {
		return replaceLink((v) => `https://wiki.openstreetmap.org/wiki/Image:${encodeURIComponent(v)}`);
	} else if (isTag("mapillary")) {
		return replaceLink((v) => `https://www.mapillary.com/app/?pKey=${encodeURIComponent(v)}`);
	} else if (isTag("panoramax")) {
		return replaceLink((v) => `https://api.panoramax.xyz/#focus=pic&pic=${encodeURIComponent(v)}`);
	} else if (isTag("kartaview")) {
		return replaceLink((v) => `https://kartaview.org/details/${v}`); // May contain a slash, hence no encode
	} else {
		return linkifyStr(value, {
			target: (href, type) => type === "url" ? "_blank" : "",
			validate: (value) => !value.match(/^file:/i)
		});
	}
}

export function formatCoordinates(point: Point): string {
	return `${point.lat.toFixed(5)},${point.lon.toFixed(5)}`;
}

export type Degrees = {
	sign: "-" | "";
	degFloat: number;
	degInt: number;
	minFloat: number;
	minInt: number;
	secFloat: number;
};

function getDegrees(coord: number): Degrees {
	const sign =  coord < 0 ? "-" : "";
	const degFloat = Math.abs(coord);
	const degInt = Math.floor(degFloat);
	const minFloat = (degFloat - degInt) * 60;
	const minInt = Math.floor(minFloat);
	const secFloat = (minFloat - minInt) * 60;
	return { sign, degFloat, degInt, minInt, minFloat, secFloat };
}

export function getCoordinateDegrees(point: Point): { lat: Degrees & { letter: "N" | "S" }; lon: Degrees & { letter: "E" | "W" } } {
	const lat = getDegrees(point.lat);
	const lon = getDegrees(point.lon);
	return {
		lat: {
			...lat,
			letter: lat.sign === "-" ? "S" : "N"
		},
		lon: {
			...lon,
			letter: lon.sign === "-" ? "W" : "E"
		}
	};
}

export function formatCoordinateDegrees(point: Point): string {
	const deg = getCoordinateDegrees(point);
	return (
		`${deg.lat.degInt}°\u202f${padNumber(deg.lat.minInt, 2)}\u2032\u202f${padNumber(round(deg.lat.secFloat, 1), 2)}\u2033\u202f${deg.lat.letter}`
		+ ", "
		+ `${deg.lon.degInt}°\u202f${padNumber(deg.lon.minInt, 2)}\u2032\u202f${padNumber(round(deg.lon.secFloat, 1), 2)}\u2033\u202f${deg.lon.letter}`
	);
}<|MERGE_RESOLUTION|>--- conflicted
+++ resolved
@@ -1,11 +1,6 @@
 import { marked, type MarkedOptions } from "marked";
-<<<<<<< HEAD
 import { Units, type DeepReadonly, type Field, type Point, type RouteMode } from "facilmap-types";
-import { quoteHtml } from "./utils.js";
-=======
-import { Units, type Field, type Point, type RouteMode } from "facilmap-types";
 import { quoteHtml, quoteRegExp } from "./utils.js";
->>>>>>> cd7f3e9c
 import linkifyStr from "linkify-string";
 import createPurify from "dompurify";
 import { type Cheerio, load } from "cheerio";
