import * as z from "zod";

export const latitudeValidator = z.number().min(-90).max(90);
export type Latitude = z.infer<typeof latitudeValidator>;

export const longitudeValidator = z.number();
export type Longitude = z.infer<typeof longitudeValidator>;

export const zoomLevelValidator = z.number();
export type ZoomLevel = z.infer<typeof zoomLevelValidator>;

export const colourValidator = z.string().regex(/^[0-9a-f]{6}$/i);
/** Colour in 6-digit hex format without a # */
export type Colour = z.infer<typeof colourValidator>;

export const sizeValidator = z.number().min(15);
export type Size = z.infer<typeof sizeValidator>;

export const iconValidator = z.string().trim();
export type Icon = z.infer<typeof iconValidator>;

export const shapeValidator = z.string().trim();
export type Shape = z.infer<typeof shapeValidator>;

export const widthValidator = z.number().min(1);
export type Width = z.infer<typeof widthValidator>;

export const strokeValidator = z.enum(["", "dashed", "dotted"]);
export type Stroke = z.infer<typeof strokeValidator>;

export const stringifiedIdValidator = z.coerce.number().int().transform(Number);
export const idValidator = z.number().int();
export type ID = z.infer<typeof idValidator>;

export const mapSlugValidator = z.string()
	.min(1)
	.max(100)
	.refine((val) => !val.includes("/"), { message: "May not contain a slash." })
	.refine((val) => !val.startsWith("_"), { message: "May not start with an underscore." })
	.refine((val) => !val.startsWith("."), { message: "May not start with a period." });
export type MapSlug = z.infer<typeof mapSlugValidator>;

export const mapIdValidator = mapSlugValidator;
export type MapId = MapSlug; // Will be changed later

export const routeModeValidator = z.string();
export type RouteMode = z.infer<typeof routeModeValidator>;

export const layerValidator = z.string();
export type Layer = z.infer<typeof layerValidator>;

export const exportFormatValidator = z.enum(["gpx-trk", "gpx-rte", "geojson"]);
export type ExportFormat = z.infer<typeof exportFormatValidator>;

export const pointValidator = z.object({
	lat: latitudeValidator,
	lon: longitudeValidator
});
export type Point = z.infer<typeof pointValidator>;

export const bboxValidator = z.object({
	top: latitudeValidator,
	bottom: latitudeValidator,
	left: longitudeValidator,
	right: longitudeValidator
});
export type Bbox = z.infer<typeof bboxValidator>;

export const bboxWithZoomValidator = bboxValidator.extend({
	zoom: zoomLevelValidator
});
export type BboxWithZoom = z.infer<typeof bboxWithZoomValidator>;

export const objectWithIdValidator = z.object({
	id: idValidator
});
export type ObjectWithId = z.infer<typeof objectWithIdValidator>;

export enum Units {
	METRIC = "metric",
	US_CUSTOMARY = "us_customary"
}
export const unitsValidator = z.nativeEnum(Units);

export type ReplaceProperties<T1 extends Record<keyof any, any>, T2 extends Partial<Record<keyof T1, any>>> = Omit<T1, keyof T2> & T2;

<<<<<<< HEAD
/** Deeply converts an interface to a type, see https://stackoverflow.com/a/78441681/242365 */
export type InterfaceToType<T> = {
	[K in keyof T]: InterfaceToType<T[K]>;
}

// export type DeepReadonly<T> = {
// 	readonly [P in keyof T]: DeepReadonly<T[P]>;
// };
export type DeepReadonly<T> = (
	T extends string | number | boolean | bigint | symbol | undefined | null | Function | Date | Error | RegExp ? T :
	T extends Map<infer K, infer V> ? ReadonlyMap<DeepReadonly<K>, DeepReadonly<V>> :
	T extends ReadonlyMap<infer K, infer V> ? ReadonlyMap<DeepReadonly<K>, DeepReadonly<V>> :
	T extends WeakMap<infer K, infer V> ? WeakMap<DeepReadonly<K>, DeepReadonly<V>> :
	T extends Set<infer U> ? ReadonlySet<DeepReadonly<U>> :
	T extends ReadonlySet<infer U> ? ReadonlySet<DeepReadonly<U>> :
	T extends WeakSet<infer U> ? WeakSet<DeepReadonly<U>> :
	T extends Promise<infer U> ? Promise<DeepReadonly<U>> :
	T extends {} ? { readonly [K in keyof T]: DeepReadonly<T[K]> } :
	Readonly<T>
);

export type DistributiveKeyOf<T> = T extends any ? keyof T : never;
export type DistributivePick<T, K extends DistributiveKeyOf<T>> = T extends any ? Pick<T, K & keyof T> : never;
export type DistributiveOmit<T, K extends DistributiveKeyOf<T>> = T extends any ? Omit<T, K> : never;
=======
// Copied from @vue/reactivity
type Primitive = string | number | boolean | bigint | symbol | undefined | null;
type Builtin = Primitive | Function | Date | Error | RegExp;
export type DeepReadonly<T> = T extends Builtin ? T : T extends Map<infer K, infer V> ? ReadonlyMap<DeepReadonly<K>, DeepReadonly<V>> : T extends ReadonlyMap<infer K, infer V> ? ReadonlyMap<DeepReadonly<K>, DeepReadonly<V>> : T extends WeakMap<infer K, infer V> ? WeakMap<DeepReadonly<K>, DeepReadonly<V>> : T extends Set<infer U> ? ReadonlySet<DeepReadonly<U>> : T extends ReadonlySet<infer U> ? ReadonlySet<DeepReadonly<U>> : T extends WeakSet<infer U> ? WeakSet<DeepReadonly<U>> : T extends Promise<infer U> ? Promise<DeepReadonly<U>> : T extends {} ? {
    readonly [K in keyof T]: DeepReadonly<T[K]>;
} : Readonly<T>;
>>>>>>> e5d57e14
<|MERGE_RESOLUTION|>--- conflicted
+++ resolved
@@ -84,7 +84,6 @@
 
 export type ReplaceProperties<T1 extends Record<keyof any, any>, T2 extends Partial<Record<keyof T1, any>>> = Omit<T1, keyof T2> & T2;
 
-<<<<<<< HEAD
 /** Deeply converts an interface to a type, see https://stackoverflow.com/a/78441681/242365 */
 export type InterfaceToType<T> = {
 	[K in keyof T]: InterfaceToType<T[K]>;
@@ -108,12 +107,4 @@
 
 export type DistributiveKeyOf<T> = T extends any ? keyof T : never;
 export type DistributivePick<T, K extends DistributiveKeyOf<T>> = T extends any ? Pick<T, K & keyof T> : never;
-export type DistributiveOmit<T, K extends DistributiveKeyOf<T>> = T extends any ? Omit<T, K> : never;
-=======
-// Copied from @vue/reactivity
-type Primitive = string | number | boolean | bigint | symbol | undefined | null;
-type Builtin = Primitive | Function | Date | Error | RegExp;
-export type DeepReadonly<T> = T extends Builtin ? T : T extends Map<infer K, infer V> ? ReadonlyMap<DeepReadonly<K>, DeepReadonly<V>> : T extends ReadonlyMap<infer K, infer V> ? ReadonlyMap<DeepReadonly<K>, DeepReadonly<V>> : T extends WeakMap<infer K, infer V> ? WeakMap<DeepReadonly<K>, DeepReadonly<V>> : T extends Set<infer U> ? ReadonlySet<DeepReadonly<U>> : T extends ReadonlySet<infer U> ? ReadonlySet<DeepReadonly<U>> : T extends WeakSet<infer U> ? WeakSet<DeepReadonly<U>> : T extends Promise<infer U> ? Promise<DeepReadonly<U>> : T extends {} ? {
-    readonly [K in keyof T]: DeepReadonly<T[K]>;
-} : Readonly<T>;
->>>>>>> e5d57e14
+export type DistributiveOmit<T, K extends DistributiveKeyOf<T>> = T extends any ? Omit<T, K> : never;