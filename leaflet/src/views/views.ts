--- conflicted
+++ resolved
@@ -29,15 +29,9 @@
 	return ret;
 }
 
-<<<<<<< HEAD
-const DEFAULT_VIEW: DeepReadonly<UnsavedView> = { top: -90, bottom: 90, left: -180, right: 180, baseLayer: undefined as any, layers: [] };
+const DEFAULT_VIEW: DeepReadonly<PartialView> = { top: -90, bottom: 90, left: -180, right: 180, baseLayer: undefined, layers: undefined };
 
-export function displayView(map: Map, view?: DeepReadonly<UnsavedView> | null, { _zoomFactor = 0, overpassLayer }: { _zoomFactor?: number, overpassLayer?: OverpassLayer } = {}): void {
-=======
-const DEFAULT_VIEW: PartialView = { top: -90, bottom: 90, left: -180, right: 180, baseLayer: undefined, layers: undefined };
-
-export function displayView(map: Map, view?: PartialView | null, { _zoomFactor = 0, overpassLayer }: { _zoomFactor?: number, overpassLayer?: OverpassLayer } = {}): void {
->>>>>>> ba427846
+export function displayView(map: Map, view?: DeepReadonly<PartialView> | null, { _zoomFactor = 0, overpassLayer }: { _zoomFactor?: number, overpassLayer?: OverpassLayer } = {}): void {
 	if (view == null)
 		view = DEFAULT_VIEW;
 
