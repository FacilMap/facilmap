--- conflicted
+++ resolved
@@ -15,18 +15,11 @@
     "build": "yarn workspaces foreach -vt run build"
   },
   "devDependencies": {
-<<<<<<< HEAD
     "@typescript-eslint/eslint-plugin": "^5.57.1",
     "@typescript-eslint/parser": "^5.57.1",
-    "eslint": "^8.37.0",
+    "eslint": "^8.49.0",
     "eslint-import-resolver-typescript": "^3.5.4",
-    "eslint-plugin-import": "^2.27.5"
-=======
-    "@typescript-eslint/eslint-plugin": "^4.24.0",
-    "@typescript-eslint/parser": "^4.24.0",
-    "eslint": "^8.49.0",
     "eslint-plugin-import": "^2.28.1"
->>>>>>> a87fa429
   },
   "version": "0.0.0",
   "packageManager": "yarn@3.6.3"
